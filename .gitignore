--- conflicted
+++ resolved
@@ -164,10 +164,10 @@
 
 # Archived local files
 .archived/
-<<<<<<< HEAD
-repomix-output.*
+
 # Archived documentation (moved out of main repo)
 ARCHIVED_DOCS/
+repomix-output.*
 
 # Temporary documentation files
 *_SUMMARY.md
@@ -316,8 +316,4 @@
 # Version control temporary files
 **/*.orig
 **/*.rej
-**/.git/COMMIT_EDITMSG.backup
-=======
-ARCHIVED_DOCS/
-repomix-output.*
->>>>>>> f95adea3
+**/.git/COMMIT_EDITMSG.backup