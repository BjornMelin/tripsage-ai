"""Chat service for managing sessions and messages.

Handles chat session lifecycle, message persistence, and context management.
"""

import asyncio
import html
import logging
import re
import time
from datetime import datetime
from typing import Any, Optional
from uuid import UUID, uuid4

from sqlalchemy import text
from sqlalchemy.exc import OperationalError
from sqlalchemy.ext.asyncio import AsyncSession

from tripsage_core.models.db.chat import (
    ChatMessageDB,
    ChatSessionDB,
    ChatSessionWithStats,
    ChatToolCallDB,
    MessageWithTokenEstimate,
    RecentMessagesResponse,
)
<<<<<<< HEAD
from tripsage_core.exceptions import CoreResourceNotFoundError, CoreValidationError
=======
>>>>>>> 54b9bd47

logger = logging.getLogger(__name__)


class RateLimiter:
    """Simple in-memory rate limiter for message creation."""

    def __init__(self, max_messages: int = 10, window_seconds: int = 60):
        """Initialize rate limiter.

        Args:
            max_messages: Maximum messages allowed per window
            window_seconds: Time window in seconds
        """
        self.max_messages = max_messages
        self.window_seconds = window_seconds
        self.user_windows: dict[int, list[float]] = {}

    def is_allowed(self, user_id: int, count: int = 1) -> bool:
        """Check if user is allowed to send messages.

        Args:
            user_id: User ID to check
            count: Number of messages to check (default 1)

        Returns:
            True if allowed, False if rate limited
        """
        now = time.time()
        window_start = now - self.window_seconds

        # Get user's message timestamps
        if user_id not in self.user_windows:
            self.user_windows[user_id] = []

        # Remove old timestamps
        self.user_windows[user_id] = [
            ts for ts in self.user_windows[user_id] if ts > window_start
        ]

        # Check if under limit
        if len(self.user_windows[user_id]) + count > self.max_messages:
            return False

        # Add current timestamps
        for _ in range(count):
            self.user_windows[user_id].append(now)
        return True

    def check_rate_limit(self, user_id: int, count: int = 1) -> bool:
        """Alias for is_allowed for backward compatibility."""
        return self.is_allowed(user_id, count)

    def reset_user(self, user_id: int) -> None:
        """Reset rate limit for a user.

        Args:
            user_id: User ID to reset
        """
        if user_id in self.user_windows:
            del self.user_windows[user_id]


class ChatService:
    """Service for managing chat sessions and messages."""

    def __init__(
        self,
        db: AsyncSession,
        rate_limiter: Optional[RateLimiter] = None,
        chars_per_token: int = 4,
    ):
        """Initialize chat service.

        Args:
            db: Database session
            rate_limiter: Optional rate limiter instance
            chars_per_token: Characters per token for estimation
        """
        self.db = db
        self.rate_limiter = rate_limiter or RateLimiter()
        self.chars_per_token = chars_per_token
        self._retry_count = 3
        self._retry_delay = 0.1

    def _sanitize_content(self, content: str) -> str:
        """Sanitize message content to prevent XSS and injection attacks.

        Args:
            content: Raw message content

        Returns:
            Sanitized content
        """
        # HTML escape special characters
        content = html.escape(content)

        # Remove any null bytes
        content = content.replace("\x00", "")

        # Limit consecutive whitespace
        content = re.sub(r"\s{3,}", "  ", content)

        return content.strip()

    def _validate_metadata(self, metadata: Any) -> dict[str, Any]:
        """Validate and normalize metadata.

        Args:
            metadata: Raw metadata

        Returns:
            Validated metadata dictionary
        """
        if metadata is None:
            return {}

        if not isinstance(metadata, dict):
            raise CoreValidationError("Metadata must be a dictionary")

        # Remove None values and ensure all keys are strings
        cleaned = {}
        for key, value in metadata.items():
            if not isinstance(key, str):
                raise CoreValidationError("Metadata keys must be strings")
            if value is not None:
                cleaned[key] = value

        return cleaned

    async def _execute_with_retry(self, query, params: dict) -> Any:
        """Execute a database query with retry logic.

        Args:
            query: SQL query to execute
            params: Query parameters

        Returns:
            Query result

        Raises:
            OperationalError: If all retries fail
        """
        last_error = None

        for attempt in range(self._retry_count):
            try:
                return await self.db.execute(query, params)
            except OperationalError as e:
                last_error = e
                if attempt < self._retry_count - 1:
                    await asyncio.sleep(self._retry_delay * (attempt + 1))
                    logger.warning(
                        f"Database query failed (attempt {attempt + 1}/"
                        f"{self._retry_count}): {e}"
                    )
                else:
                    logger.error(
                        f"Database query failed after {self._retry_count} attempts: {e}"
                    )

        raise last_error

    async def create_session(
        self, user_id: int, metadata: Optional[dict[str, Any]] = None
    ) -> ChatSessionDB:
        """Create a new chat session.

        Args:
            user_id: ID of the user
            metadata: Optional session metadata

        Returns:
            Created chat session
        """
        session_id = uuid4()
        metadata = self._validate_metadata(metadata)

        query = text(
            """
            INSERT INTO chat_sessions (id, user_id, metadata)
            VALUES (:id, :user_id, :metadata)
            RETURNING id, user_id, created_at, updated_at, ended_at, metadata
            """
        )

        result = await self._execute_with_retry(
            query, {"id": session_id, "user_id": user_id, "metadata": metadata}
        )
        row = result.fetchone()

        if not row:
            raise CoreValidationError("Failed to create chat session")

        logger.info(f"Created chat session {session_id} for user {user_id}")

        return ChatSessionDB(
            id=row.id,
            user_id=row.user_id,
            created_at=row.created_at,
            updated_at=row.updated_at,
            ended_at=row.ended_at,
            metadata=row.metadata or {},
        )

    async def get_session(
        self, session_id: UUID, user_id: Optional[int] = None
    ) -> ChatSessionDB:
        """Get a chat session by ID.

        Args:
            session_id: Session ID
            user_id: Optional user ID for access control

        Returns:
            Chat session

        Raises:
            CoreResourceNotFoundError: If session not found
        """
        query = text(
            """
            SELECT id, user_id, created_at, updated_at, ended_at, metadata
            FROM chat_sessions
            WHERE id = :session_id
            """
        )
        params = {"session_id": session_id}

        if user_id is not None:
            query = text(query.text + " AND user_id = :user_id")
            params["user_id"] = user_id

        result = await self.db.execute(query, params)
        row = result.fetchone()

        if not row:
            raise CoreResourceNotFoundError(f"Chat session {session_id} not found")

        return ChatSessionDB(
            id=row.id,
            user_id=row.user_id,
            created_at=row.created_at,
            updated_at=row.updated_at,
            ended_at=row.ended_at,
            metadata=row.metadata or {},
        )

    async def get_active_sessions(
        self, user_id: int, limit: int = 10
    ) -> list[ChatSessionWithStats]:
        """Get active sessions for a user.

        Args:
            user_id: User ID
            limit: Maximum number of sessions to return

        Returns:
            List of active sessions with statistics
        """
        query = text(
            """
            SELECT 
                cs.id,
                cs.user_id,
                cs.created_at,
                cs.updated_at,
                cs.ended_at,
                cs.metadata,
                COUNT(cm.id) as message_count,
                MAX(cm.created_at) as last_message_at
            FROM chat_sessions cs
            LEFT JOIN chat_messages cm ON cs.id = cm.session_id
            WHERE cs.user_id = :user_id AND cs.ended_at IS NULL
            GROUP BY cs.id, cs.user_id, cs.created_at, cs.updated_at, 
                     cs.ended_at, cs.metadata
            ORDER BY cs.updated_at DESC
            LIMIT :limit
            """
        )

        result = await self.db.execute(query, {"user_id": user_id, "limit": limit})
        rows = result.fetchall()

        return [
            ChatSessionWithStats(
                id=row.id,
                user_id=row.user_id,
                created_at=row.created_at,
                updated_at=row.updated_at,
                ended_at=row.ended_at,
                metadata=row.metadata or {},
                message_count=row.message_count or 0,
                last_message_at=row.last_message_at,
            )
            for row in rows
        ]

    async def add_message(
        self,
        session_id: UUID,
        role: str,
        content: str,
        metadata: Optional[dict[str, Any]] = None,
        user_id: Optional[int] = None,
    ) -> ChatMessageDB:
        """Add a message to a chat session.

        Args:
            session_id: Session ID
            role: Message role (user/assistant/system)
            content: Message content
            metadata: Optional message metadata
            user_id: Optional user ID for rate limiting

        Returns:
            Created message

        Raises:
            CoreValidationError: If message validation fails or rate limit exceeded
        """
        # Check rate limit if user_id provided
        if user_id and role == "user":
            if not self.rate_limiter.check_rate_limit(user_id):
                raise CoreValidationError(
                    f"Rate limit exceeded. Maximum {self.rate_limiter.max_messages} "
                    f"messages per {self.rate_limiter.window_seconds} seconds."
                )

        # Sanitize content
        content = self._sanitize_content(content)

        # Validate metadata
        metadata = self._validate_metadata(metadata)

        # Validate message structure
        try:
            ChatMessageDB(
                id=0,  # Dummy ID for validation
                session_id=session_id,
                role=role,
                content=content,
                created_at=datetime.now(datetime.UTC),
                metadata=metadata,
            )
        except ValueError as e:
            raise CoreValidationError(str(e)) from e

        # Insert message
        query = text(
            """
            INSERT INTO chat_messages (session_id, role, content, metadata)
            VALUES (:session_id, :role, :content, :metadata)
            RETURNING id, session_id, role, content, created_at, metadata
            """
        )

        result = await self._execute_with_retry(
            query,
            {
                "session_id": session_id,
                "role": role,
                "content": content,
                "metadata": metadata,
            },
        )
        row = result.fetchone()

        if not row:
            raise CoreValidationError("Failed to create message")

        # Update session updated_at
        await self.db.execute(
            text("UPDATE chat_sessions SET updated_at = NOW() WHERE id = :session_id"),
            {"session_id": session_id},
        )

        return ChatMessageDB(
            id=row.id,
            session_id=row.session_id,
            role=row.role,
            content=row.content,
            created_at=row.created_at,
            metadata=row.metadata or {},
        )

    async def add_messages_batch(
        self,
        session_id: UUID,
        messages: list[tuple[str, str, Optional[dict[str, Any]]]],
        user_id: Optional[int] = None,
    ) -> list[ChatMessageDB]:
        """Add multiple messages to a chat session in a single transaction.

        Args:
            session_id: Session ID
            messages: List of (role, content, metadata) tuples
            user_id: Optional user ID for rate limiting

        Returns:
            List of created messages

        Raises:
            CoreValidationError: If any message validation fails or rate limit exceeded
        """
        # Count user messages for rate limiting
        if user_id:
            user_message_count = sum(1 for role, _, _ in messages if role == "user")
            if user_message_count > 0 and not self.rate_limiter.check_rate_limit(
                user_id, count=user_message_count
            ):
                raise CoreValidationError(
                    f"Rate limit exceeded. Maximum {self.rate_limiter.max_messages} "
                    f"messages per {self.rate_limiter.window_seconds} seconds."
                )

        # Prepare batch data
        batch_data = []
        for role, content, metadata in messages:
            # Sanitize and validate each message
            sanitized_content = self._sanitize_content(content)
            validated_metadata = self._validate_metadata(metadata)

            # Validate message structure
            try:
                ChatMessageDB(
                    id=0,  # Dummy ID for validation
                    session_id=session_id,
                    role=role,
                    content=sanitized_content,
                    created_at=datetime.now(datetime.UTC),
                    metadata=validated_metadata,
                )
            except ValueError as e:
                raise CoreValidationError(f"Invalid message: {str(e)}") from e

            batch_data.append(
                {
                    "session_id": session_id,
                    "role": role,
                    "content": sanitized_content,
                    "metadata": validated_metadata,
                }
            )

        # Insert all messages in a single query
        query = text(
            """
            INSERT INTO chat_messages (session_id, role, content, metadata)
            VALUES (:session_id, :role, :content, :metadata)
            RETURNING id, session_id, role, content, created_at, metadata
            """
        )

        created_messages = []
        async with self.db.begin():
            for data in batch_data:
                result = await self.db.execute(query, data)
                row = result.fetchone()
                if row:
                    created_messages.append(
                        ChatMessageDB(
                            id=row.id,
                            session_id=row.session_id,
                            role=row.role,
                            content=row.content,
                            created_at=row.created_at,
                            metadata=row.metadata or {},
                        )
                    )

            # Update session updated_at
            await self.db.execute(
                text(
                    "UPDATE chat_sessions SET updated_at = NOW() WHERE id = :session_id"
                ),
                {"session_id": session_id},
            )

        logger.info(f"Added {len(created_messages)} messages to session {session_id}")
        return created_messages

    async def get_messages(
        self, session_id: UUID, limit: Optional[int] = None, offset: int = 0
    ) -> list[ChatMessageDB]:
        """Get messages for a session.

        Args:
            session_id: Session ID
            limit: Maximum number of messages
            offset: Number of messages to skip

        Returns:
            List of messages
        """
        query = text(
            """
            SELECT id, session_id, role, content, created_at, metadata
            FROM chat_messages
            WHERE session_id = :session_id
            ORDER BY created_at ASC
            """
        )
        params = {"session_id": session_id}

        if limit is not None:
            query = text(query.text + " LIMIT :limit OFFSET :offset")
            params.update({"limit": limit, "offset": offset})

        result = await self.db.execute(query, params)
        rows = result.fetchall()

        return [
            ChatMessageDB(
                id=row.id,
                session_id=row.session_id,
                role=row.role,
                content=row.content,
                created_at=row.created_at,
                metadata=row.metadata or {},
            )
            for row in rows
        ]

    async def get_recent_messages(
        self,
        session_id: UUID,
        limit: int = 10,
        max_tokens: int = 8000,
        offset: int = 0,
        chars_per_token: Optional[int] = None,
    ) -> RecentMessagesResponse:
        """Get recent messages within token limit.

        Uses the database function to retrieve messages that fit within
        the specified token limit for context window management.

        Args:
            session_id: Session ID
            limit: Maximum number of messages to consider
            max_tokens: Maximum total tokens to include
            offset: Number of messages to skip (for pagination)
            chars_per_token: Characters per token for estimation
                (uses service default if None)

        Returns:
            Recent messages response with token information
        """
        if chars_per_token is None:
            chars_per_token = self._chars_per_token

        query = text(
            (
                "SELECT * FROM get_recent_messages("
                ":session_id, :limit, :max_tokens, :offset, :chars_per_token"
                ") ORDER BY created_at ASC"
            )
        )

        result = await self._execute_with_retry(
            query,
            {
                "session_id": session_id,
                "limit": limit,
                "max_tokens": max_tokens,
                "offset": offset,
                "chars_per_token": chars_per_token,
            },
        )
        rows = result.fetchall()

        messages = [
            MessageWithTokenEstimate(
                id=row.id,
                session_id=session_id,
                role=row.role,
                content=row.content,
                created_at=row.created_at,
                metadata=row.metadata or {},
                estimated_tokens=row.estimated_tokens,
            )
            for row in rows
        ]

        total_tokens = sum(msg.estimated_tokens for msg in messages)

        # Check if we got fewer messages than requested (indicating truncation)
        truncated = len(messages) < limit

        return RecentMessagesResponse(
            messages=messages, total_tokens=total_tokens, truncated=truncated
        )

    async def add_tool_call(
        self,
        message_id: int,
        tool_id: str,
        tool_name: str,
        arguments: dict[str, Any],
    ) -> ChatToolCallDB:
        """Add a tool call record.

        Args:
            message_id: Message ID that triggered the tool call
            tool_id: Unique identifier for this tool call
            tool_name: Name of the tool
            arguments: Tool arguments

        Returns:
            Created tool call record
        """
        query = text(
            """
            INSERT INTO chat_tool_calls (message_id, tool_id, tool_name, arguments)
            VALUES (:message_id, :tool_id, :tool_name, :arguments)
            RETURNING id, message_id, tool_id, tool_name, arguments, result, 
                      status, created_at, completed_at, error_message
            """
        )

        result = await self.db.execute(
            query,
            {
                "message_id": message_id,
                "tool_id": tool_id,
                "tool_name": tool_name,
                "arguments": arguments,
            },
        )
        row = result.fetchone()

        if not row:
            raise CoreValidationError("Failed to create tool call")

        return ChatToolCallDB(
            id=row.id,
            message_id=row.message_id,
            tool_id=row.tool_id,
            tool_name=row.tool_name,
            arguments=row.arguments or {},
            result=row.result,
            status=row.status,
            created_at=row.created_at,
            completed_at=row.completed_at,
            error_message=row.error_message,
        )

    async def update_tool_call(
        self,
        tool_call_id: int,
        status: str,
        result: Optional[dict[str, Any]] = None,
        error_message: Optional[str] = None,
    ) -> ChatToolCallDB:
        """Update a tool call with result or error.

        Args:
            tool_call_id: Tool call ID
            status: New status
            result: Tool result (if successful)
            error_message: Error message (if failed)

        Returns:
            Updated tool call record
        """
        # Validate status
        ChatToolCallDB(
            id=tool_call_id,
            message_id=0,
            tool_id="",
            tool_name="",
            status=status,
            created_at=datetime.now(datetime.UTC),
        )

        completed_at = (
            datetime.now(datetime.UTC) if status in {"completed", "failed"} else None
        )

        query = text(
            """
            UPDATE chat_tool_calls
            SET status = :status,
                result = :result,
                error_message = :error_message,
                completed_at = :completed_at
            WHERE id = :id
            RETURNING id, message_id, tool_id, tool_name, arguments, result, 
                      status, created_at, completed_at, error_message
            """
        )

        result_row = await self.db.execute(
            query,
            {
                "id": tool_call_id,
                "status": status,
                "result": result,
                "error_message": error_message,
                "completed_at": completed_at,
            },
        )
        row = result_row.fetchone()

        if not row:
            raise CoreResourceNotFoundError(f"Tool call {tool_call_id} not found")

        return ChatToolCallDB(
            id=row.id,
            message_id=row.message_id,
            tool_id=row.tool_id,
            tool_name=row.tool_name,
            arguments=row.arguments or {},
            result=row.result,
            status=row.status,
            created_at=row.created_at,
            completed_at=row.completed_at,
            error_message=row.error_message,
        )

    async def end_session(self, session_id: UUID) -> ChatSessionDB:
        """End a chat session.

        Args:
            session_id: Session ID

        Returns:
            Updated session

        Raises:
            CoreResourceNotFoundError: If session not found
        """
        query = text(
            """
            UPDATE chat_sessions
            SET ended_at = NOW(), updated_at = NOW()
            WHERE id = :session_id
            RETURNING id, user_id, created_at, updated_at, ended_at, metadata
            """
        )

        result = await self.db.execute(query, {"session_id": session_id})
        row = result.fetchone()

        if not row:
            raise CoreResourceNotFoundError(f"Chat session {session_id} not found")

        return ChatSessionDB(
            id=row.id,
            user_id=row.user_id,
            created_at=row.created_at,
            updated_at=row.updated_at,
            ended_at=row.ended_at,
            metadata=row.metadata or {},
        )

    async def cleanup_old_sessions(self, days_old: int = 30) -> int:
        """Clean up old ended sessions.

        Args:
            days_old: Age threshold in days

        Returns:
            Number of sessions deleted
        """
        query = text("SELECT cleanup_old_sessions(:days_old)")
        result = await self.db.execute(query, {"days_old": days_old})
        count = result.scalar()
        return count or 0

    async def expire_inactive_sessions(self, hours_inactive: int = 24) -> int:
        """Expire inactive sessions.

        Args:
            hours_inactive: Hours of inactivity before expiration

        Returns:
            Number of sessions expired
        """
        query = text("SELECT expire_inactive_sessions(:hours_inactive)")
        result = await self._execute_with_retry(
            query, {"hours_inactive": hours_inactive}
        )
        count = result.scalar()

        if count:
            logger.info(f"Expired {count} inactive sessions")

        return count or 0<|MERGE_RESOLUTION|>--- conflicted
+++ resolved
@@ -24,10 +24,6 @@
     MessageWithTokenEstimate,
     RecentMessagesResponse,
 )
-<<<<<<< HEAD
-from tripsage_core.exceptions import CoreResourceNotFoundError, CoreValidationError
-=======
->>>>>>> 54b9bd47
 
 logger = logging.getLogger(__name__)
 
