"""
Planning tools for TripSage travel planning agent.

This module provides function tools for travel planning operations used by the
TravelPlanningAgent, including plan creation, updates, and persistence.
"""

from datetime import datetime
from typing import Any, Dict, List, Optional

from pydantic import BaseModel, Field

from tripsage_core.services.business.memory_service import MemoryService
from tripsage_core.utils.cache_utils import redis_cache
from tripsage_core.utils.decorator_utils import with_error_handling
from tripsage_core.utils.error_handling_utils import log_exception
from tripsage_core.utils.logging_utils import get_logger

logger = get_logger(__name__)


class TravelPlanInput(BaseModel):
    """Input model for travel plan creation and updates."""

    user_id: str = Field(..., description="User ID")
    title: str = Field(..., description="Plan title")
    destinations: List[str] = Field(..., description="List of destinations")
    start_date: str = Field(..., description="Start date (YYYY-MM-DD)")
    end_date: str = Field(..., description="End date (YYYY-MM-DD)")
    travelers: int = Field(1, description="Number of travelers")
    budget: Optional[float] = Field(None, description="Total budget")
    preferences: Optional[Dict[str, Any]] = Field(None, description="User preferences")


class TravelPlanUpdate(BaseModel):
    """Input model for travel plan updates."""

    plan_id: str = Field(..., description="Travel plan ID")
    user_id: str = Field(..., description="User ID")
    updates: Dict[str, Any] = Field(..., description="Fields to update")


class SearchResultInput(BaseModel):
    """Input model for combining search results."""

    flight_results: Optional[Dict[str, Any]] = Field(
        None, description="Flight search results"
    )
    accommodation_results: Optional[Dict[str, Any]] = Field(
        None, description="Accommodation search results"
    )
    activity_results: Optional[Dict[str, Any]] = Field(
        None, description="Activity search results"
    )
    destination_info: Optional[Dict[str, Any]] = Field(
        None, description="Destination information"
    )
    user_preferences: Optional[Dict[str, Any]] = Field(
        None, description="User preferences"
    )


@with_error_handling
async def create_travel_plan(params: Dict[str, Any]) -> Dict[str, Any]:
    """Create a new travel plan with basic information.

    Creates an initial travel plan with core details like destinations, dates,
    and budget.

    Args:
        params: Travel plan parameters:
            user_id: User ID
            title: Plan title
            destinations: List of destinations
            start_date: Start date (YYYY-MM-DD)
            end_date: End date (YYYY-MM-DD)
            travelers: Number of travelers
            budget: Total budget (optional)
            preferences: User preferences (optional)

    Returns:
        Dictionary with created plan details
    """
    try:
        # Validate input
        plan_input = TravelPlanInput(**params)

        # Generate plan ID
        plan_id = f"plan_{datetime.now(datetime.UTC).strftime('%Y%m%d%H%M%S')}"

        # Create travel plan object
        travel_plan = {
            "plan_id": plan_id,
            "user_id": plan_input.user_id,
            "title": plan_input.title,
            "destinations": plan_input.destinations,
            "start_date": plan_input.start_date,
            "end_date": plan_input.end_date,
            "travelers": plan_input.travelers,
            "budget": plan_input.budget,
            "preferences": plan_input.preferences or {},
            "created_at": datetime.now(datetime.UTC).isoformat(),
            "updated_at": datetime.now(datetime.UTC).isoformat(),
            "components": {
                "flights": [],
                "accommodations": [],
                "activities": [],
                "transportation": [],
                "notes": [],
            },
        }

        # Cache the travel plan
        cache_key = f"travel_plan:{plan_id}"
        await redis_cache.set(cache_key, travel_plan, ttl=86400 * 7)  # 7 days

        # Create memory entities for the plan
        # Using Mem0 direct SDK integration for memory management
        try:
<<<<<<< HEAD
=======
            from tripsage.services.core.memory_service import TripSageMemoryService

>>>>>>> 54b9bd47
            # Initialize direct Mem0 service
            memory_service = MemoryService()
            await memory_service.connect()

            # Create memory for the travel plan
            plan_memory = (
                f"Travel plan '{plan_input.title}' created for user "
                f"{plan_input.user_id}"
            )
            plan_memory += f" with destinations: {', '.join(plan_input.destinations)}"
            plan_memory += f" from {plan_input.start_date} to {plan_input.end_date}"
            plan_memory += f" for {plan_input.travelers} travelers"

            if plan_input.budget:
                plan_memory += f" with budget ${plan_input.budget}"

            # Add the memory using Mem0
            await memory_service.add_conversation_memory(
                messages=[
                    {"role": "system", "content": "Travel plan created"},
                    {"role": "user", "content": plan_memory},
                ],
                user_id=plan_input.user_id,
                metadata={
                    "plan_id": plan_id,
                    "type": "travel_plan",
                    "destinations": plan_input.destinations,
                    "start_date": plan_input.start_date,
                    "end_date": plan_input.end_date,
                    "travelers": plan_input.travelers,
                    "budget": plan_input.budget,
                },
            )

        except Exception as e:
            logger.warning(f"Error creating memory entities: {str(e)}")
            # Continue even if memory creation fails

        return {
            "success": True,
            "plan_id": plan_id,
            "message": "Travel plan created successfully",
            "plan": travel_plan,
        }

    except Exception as e:
        logger.error(f"Error creating travel plan: {str(e)}")
        log_exception(e)
        return {"success": False, "error": f"Travel plan creation error: {str(e)}"}


@with_error_handling
async def update_travel_plan(params: Dict[str, Any]) -> Dict[str, Any]:
    """Update an existing travel plan with new information.

    Updates specific fields in a travel plan, such as adding components or
    modifying dates.

    Args:
        params: Update parameters:
            plan_id: Travel plan ID
            user_id: User ID
            updates: Dictionary of fields to update

    Returns:
        Dictionary with updated plan details
    """
    try:
        # Validate input
        update_input = TravelPlanUpdate(**params)

        # Get the existing plan
        cache_key = f"travel_plan:{update_input.plan_id}"
        travel_plan = await redis_cache.get(cache_key)

        if not travel_plan:
            return {
                "success": False,
                "error": f"Travel plan {update_input.plan_id} not found",
            }

        # Check user authorization
        if travel_plan.get("user_id") != update_input.user_id:
            return {"success": False, "error": "Unauthorized to update this plan"}

        # Update fields
        for key, value in update_input.updates.items():
            if key in travel_plan:
                travel_plan[key] = value

        # Update the modification timestamp
        travel_plan["updated_at"] = datetime.now(datetime.UTC).isoformat()

        # Save the updated plan
        await redis_cache.set(cache_key, travel_plan, ttl=86400 * 7)  # 7 days

        # Update memory entity
        # Using Mem0 direct SDK integration for memory management
        try:
<<<<<<< HEAD
=======
            from tripsage.services.core.memory_service import TripSageMemoryService

>>>>>>> 54b9bd47
            # Initialize direct Mem0 service
            memory_service = MemoryService()
            await memory_service.connect()

            # Create update memory
            update_memory = (
                f"Travel plan '{travel_plan.get('title', 'Untitled')}' updated"
            )
            update_details = []

            for key, value in update_input.updates.items():
                if key == "destinations":
                    update_details.append(f"destinations changed to {', '.join(value)}")
                elif key == "start_date" or key == "end_date":
                    update_details.append(f"{key} changed to {value}")
                elif key == "budget":
                    update_details.append(f"budget changed to ${value}")
                elif key == "title":
                    update_details.append(f"title changed to {value}")

            if update_details:
                update_memory += f" with changes: {', '.join(update_details)}"

                # Add the memory update using Mem0
                await memory_service.add_conversation_memory(
                    messages=[
                        {"role": "system", "content": "Travel plan updated"},
                        {"role": "user", "content": update_memory},
                    ],
                    user_id=update_input.user_id,
                    metadata={
                        "plan_id": update_input.plan_id,
                        "type": "travel_plan_update",
                        "changes": update_input.updates,
                    },
                )

        except Exception as e:
            logger.warning(f"Error updating memory entity: {str(e)}")
            # Continue even if memory update fails

        return {
            "success": True,
            "plan_id": update_input.plan_id,
            "message": "Travel plan updated successfully",
            "plan": travel_plan,
        }

    except Exception as e:
        logger.error(f"Error updating travel plan: {str(e)}")
        log_exception(e)
        return {"success": False, "error": f"Travel plan update error: {str(e)}"}


@with_error_handling
async def combine_search_results(params: Dict[str, Any]) -> Dict[str, Any]:
    """Combine results from multiple search operations into a unified recommendation.

    Analyzes and combines flight, accommodation, and activity search results based on
    user preferences to create a comprehensive travel recommendation.

    Args:
        params: Search results to combine:
            flight_results: Flight search results
            accommodation_results: Accommodation search results
            activity_results: Activity search results
            destination_info: Destination information
            user_preferences: User preferences

    Returns:
        Dictionary with combined recommendations
    """
    try:
        # Validate input
        search_input = SearchResultInput(**params)

        # Combine results
        combined_results = {
            "recommendations": {
                "flights": [],
                "accommodations": [],
                "activities": [],
            },
            "total_estimated_cost": 0.0,
            "destination_highlights": [],
            "travel_tips": [],
        }

        # Process flight results
        if search_input.flight_results:
            flight_offers = search_input.flight_results.get("offers", [])
            if flight_offers:
                # Sort by price (assuming flight offers have total_amount field)
                sorted_flights = sorted(
                    flight_offers, key=lambda x: x.get("total_amount", float("inf"))
                )
                # Take top 3 flights
                combined_results["recommendations"]["flights"] = sorted_flights[:3]
                # Add to total cost estimate (using lowest price)
                if sorted_flights:
                    combined_results["total_estimated_cost"] += sorted_flights[0].get(
                        "total_amount", 0
                    )

        # Process accommodation results
        if search_input.accommodation_results:
            accommodations = search_input.accommodation_results.get(
                "accommodations", []
            )
            if accommodations:
                # Sort by a combination of price and rating
                for accommodation in accommodations:
                    # Normalize price by nights
                    accommodation["_score"] = (
                        accommodation.get("price_per_night", 0)
                        * -0.7  # Lower price is better
                        + accommodation.get("rating", 0)
                        * 0.3  # Higher rating is better
                    )
                sorted_accommodations = sorted(
                    accommodations,
                    key=lambda x: x.get("_score", float("-inf")),
                    reverse=True,
                )
                # Take top 3 accommodations
                combined_results["recommendations"]["accommodations"] = (
                    sorted_accommodations[:3]
                )
                # Add to total cost estimate (using first accommodation's
                # nightly rate * 3 nights)
                if sorted_accommodations:
                    combined_results["total_estimated_cost"] += (
                        sorted_accommodations[0].get("price_per_night", 0) * 3
                    )

        # Process activity results
        if search_input.activity_results:
            activities = search_input.activity_results.get("activities", [])
            if activities:
                # Sort by rating
                sorted_activities = sorted(
                    activities,
                    key=lambda x: x.get("rating", 0),
                    reverse=True,
                )
                # Take top 5 activities
                combined_results["recommendations"]["activities"] = sorted_activities[
                    :5
                ]
                # Add to total cost estimate (using top 3 activities)
                for _, activity in enumerate(sorted_activities[:3]):
                    combined_results["total_estimated_cost"] += activity.get(
                        "price_per_person", 0
                    )

        # Process destination information
        if search_input.destination_info:
            # Extract highlights
            highlights = search_input.destination_info.get("highlights", [])
            if highlights:
                combined_results["destination_highlights"] = highlights[:5]

            # Extract travel tips
            tips = search_input.destination_info.get("tips", [])
            if tips:
                combined_results["travel_tips"] = tips[:3]

        return {
            "success": True,
            "combined_results": combined_results,
            "message": "Search results combined successfully",
        }

    except Exception as e:
        logger.error(f"Error combining search results: {str(e)}")
        log_exception(e)
        return {"success": False, "error": f"Result combination error: {str(e)}"}


@with_error_handling
async def generate_travel_summary(params: Dict[str, Any]) -> Dict[str, Any]:
    """Generate a comprehensive summary of a travel plan.

    Creates a user-friendly summary of a travel plan with key information
    and recommendations.

    Args:
        params: Summary generation parameters:
            plan_id: Travel plan ID
            user_id: User ID
            format: Summary format (text, markdown, html)

    Returns:
        Dictionary with generated summary
    """
    try:
        # Extract parameters
        plan_id = params.get("plan_id")
        user_id = params.get("user_id")
        format_type = params.get("format", "markdown")

        if not plan_id or not user_id:
            return {"success": False, "error": "Plan ID and user ID are required"}

        # Get the travel plan
        cache_key = f"travel_plan:{plan_id}"
        travel_plan = await redis_cache.get(cache_key)

        if not travel_plan:
            return {"success": False, "error": f"Travel plan {plan_id} not found"}

        # Check user authorization
        if travel_plan.get("user_id") != user_id:
            return {"success": False, "error": "Unauthorized to access this plan"}

        # Generate summary based on format
        summary = ""
        if format_type == "markdown":
            summary = _generate_markdown_summary(travel_plan)
        elif format_type == "text":
            summary = _generate_text_summary(travel_plan)
        elif format_type == "html":
            summary = _generate_html_summary(travel_plan)
        else:
            return {"success": False, "error": "Unsupported format type"}

        return {
            "success": True,
            "summary": summary,
            "format": format_type,
            "plan_id": plan_id,
        }

    except Exception as e:
        logger.error(f"Error generating travel summary: {str(e)}")
        log_exception(e)
        return {"success": False, "error": f"Summary generation error: {str(e)}"}


def _generate_markdown_summary(travel_plan: Dict[str, Any]) -> str:
    """Generate a markdown summary of a travel plan.

    Args:
        travel_plan: Travel plan data

    Returns:
        Markdown-formatted summary
    """
    # Extract plan details
    title = travel_plan.get("title", "Travel Plan")
    destinations = travel_plan.get("destinations", [])
    start_date = travel_plan.get("start_date", "")
    end_date = travel_plan.get("end_date", "")
    travelers = travel_plan.get("travelers", 1)
    budget = travel_plan.get("budget")
    components = travel_plan.get("components", {})

    # Build the summary
    summary = f"# {title}\n\n"
    summary += "## Trip Overview\n\n"
    summary += f"**Destinations**: {', '.join(destinations)}\n\n"
    summary += f"**Dates**: {start_date} to {end_date}\n\n"
    summary += f"**Travelers**: {travelers}\n\n"

    if budget:
        summary += f"**Budget**: ${budget}\n\n"

    # Add flights if available
    flights = components.get("flights", [])
    if flights:
        summary += "## Flights\n\n"
        for i, flight in enumerate(flights, 1):
            summary += f"### Flight {i}\n\n"
            summary += f"* **From**: {flight.get('origin', 'N/A')}\n"
            summary += f"* **To**: {flight.get('destination', 'N/A')}\n"
            summary += f"* **Date**: {flight.get('departure_date', 'N/A')}\n"
            summary += f"* **Airline**: {flight.get('airline', 'N/A')}\n"
            summary += f"* **Price**: ${flight.get('price', 'N/A')}\n\n"

    # Add accommodations if available
    accommodations = components.get("accommodations", [])
    if accommodations:
        summary += "## Accommodations\n\n"
        for i, accommodation in enumerate(accommodations, 1):
            summary += f"### {accommodation.get('name', f'Accommodation {i}')}\n\n"
            summary += f"* **Location**: {accommodation.get('location', 'N/A')}\n"
            summary += f"* **Check-in**: {accommodation.get('check_in_date', 'N/A')}\n"
            summary += (
                f"* **Check-out**: {accommodation.get('check_out_date', 'N/A')}\n"
            )
            summary += (
                f"* **Price**: ${accommodation.get('price_per_night', 'N/A')} "
                f"per night\n\n"
            )

    # Add activities if available
    activities = components.get("activities", [])
    if activities:
        summary += "## Activities\n\n"
        for i, activity in enumerate(activities, 1):
            summary += f"### {activity.get('name', f'Activity {i}')}\n\n"
            summary += f"* **Location**: {activity.get('location', 'N/A')}\n"
            summary += f"* **Date**: {activity.get('date', 'N/A')}\n"
            summary += (
                f"* **Price**: ${activity.get('price_per_person', 'N/A')} "
                f"per person\n\n"
            )

    # Add notes if available
    notes = components.get("notes", [])
    if notes:
        summary += "## Notes\n\n"
        for note in notes:
            summary += f"* {note}\n"

    return summary


def _generate_text_summary(travel_plan: Dict[str, Any]) -> str:
    """Generate a plain text summary of a travel plan.

    Args:
        travel_plan: Travel plan data

    Returns:
        Plain text-formatted summary
    """
    # This would convert the markdown summary to plain text
    # For simplicity, we're just using a basic implementation
    markdown = _generate_markdown_summary(travel_plan)
    text = markdown.replace("# ", "").replace("## ", "").replace("### ", "")
    text = text.replace("**", "").replace("*", "").replace("\n\n", "\n")
    return text


def _generate_html_summary(travel_plan: Dict[str, Any]) -> str:
    """Generate an HTML summary of a travel plan.

    Args:
        travel_plan: Travel plan data

    Returns:
        HTML-formatted summary
    """
    # This would convert the markdown summary to HTML
    # For simplicity, we're just using a basic implementation
    markdown = _generate_markdown_summary(travel_plan)
    html = markdown.replace("# ", "<h1>").replace("## ", "<h2>").replace("### ", "<h3>")
    html = (
        html.replace("\n\n", "</p><p>").replace("**", "<strong>").replace("*", "<em>")
    )
    return f"<html><body><p>{html}</p></body></html>"


@with_error_handling
async def save_travel_plan(params: Dict[str, Any]) -> Dict[str, Any]:
    """Save a travel plan to persistent storage.

    Stores the travel plan in the database and updates related knowledge graph entities.

    Args:
        params: Save parameters:
            plan_id: Travel plan ID
            user_id: User ID
            finalize: Whether to mark the plan as finalized

    Returns:
        Dictionary with save confirmation
    """
    try:
        # Extract parameters
        plan_id = params.get("plan_id")
        user_id = params.get("user_id")
        finalize = params.get("finalize", False)

        if not plan_id or not user_id:
            return {"success": False, "error": "Plan ID and user ID are required"}

        # Get the travel plan from cache
        cache_key = f"travel_plan:{plan_id}"
        travel_plan = await redis_cache.get(cache_key)

        if not travel_plan:
            return {"success": False, "error": f"Travel plan {plan_id} not found"}

        # Check user authorization
        if travel_plan.get("user_id") != user_id:
            return {"success": False, "error": "Unauthorized to save this plan"}

        # Mark as finalized if requested
        if finalize:
            travel_plan["status"] = "finalized"
            travel_plan["finalized_at"] = datetime.now(datetime.UTC).isoformat()

        # Update the modification timestamp
        travel_plan["updated_at"] = datetime.now(datetime.UTC).isoformat()

        # Save to persistent storage (database)
        # This would interface with the database in a real implementation
        # For now, we just update the cache with a longer TTL
        await redis_cache.set(cache_key, travel_plan, ttl=86400 * 30)  # 30 days

        # Update knowledge graph
        # Using Mem0 direct SDK integration for memory management
        try:
<<<<<<< HEAD
=======
            from tripsage.services.core.memory_service import TripSageMemoryService

>>>>>>> 54b9bd47
            # Initialize direct Mem0 service
            memory_service = MemoryService()
            await memory_service.connect()

            # Add finalization memory if finalized
            if finalize:
                finalization_time = datetime.now(datetime.UTC).isoformat()
                finalize_memory = (
                    f"Travel plan '{travel_plan.get('title', 'Untitled')}' "
                    f"finalized on {finalization_time}"
                )

                await memory_service.add_conversation_memory(
                    messages=[
                        {"role": "system", "content": "Travel plan finalized"},
                        {"role": "user", "content": finalize_memory},
                    ],
                    user_id=user_id,
                    metadata={
                        "plan_id": plan_id,
                        "type": "travel_plan_finalization",
                        "finalized_at": finalization_time,
                    },
                )

            # Create memory for plan components
            components = travel_plan.get("components", {})
            if components:
                component_memories = []

                for component_type, items in components.items():
                    if not items:
                        continue

                    component_count = len(items)
                    component_memories.append(f"{component_count} {component_type}")

                if component_memories:
                    components_memory = (
                        f"Travel plan includes: {', '.join(component_memories)}"
                    )

                    await memory_service.add_conversation_memory(
                        messages=[
                            {
                                "role": "system",
                                "content": "Travel plan components saved",
                            },
                            {"role": "user", "content": components_memory},
                        ],
                        user_id=user_id,
                        metadata={
                            "plan_id": plan_id,
                            "type": "travel_plan_components",
                            "components": components,
                        },
                    )

        except Exception as e:
            logger.warning(f"Error updating memory entity: {str(e)}")
            # Continue even if memory update fails

        return {
            "success": True,
            "plan_id": plan_id,
            "message": (
                f"Travel plan "
                f"{'' if not finalize else 'finalized and '}saved successfully"
            ),
            "status": travel_plan.get("status", "draft"),
        }

    except Exception as e:
        logger.error(f"Error saving travel plan: {str(e)}")
        log_exception(e)
        return {"success": False, "error": f"Travel plan save error: {str(e)}"}<|MERGE_RESOLUTION|>--- conflicted
+++ resolved
@@ -117,11 +117,8 @@
         # Create memory entities for the plan
         # Using Mem0 direct SDK integration for memory management
         try:
-<<<<<<< HEAD
-=======
             from tripsage.services.core.memory_service import TripSageMemoryService
 
->>>>>>> 54b9bd47
             # Initialize direct Mem0 service
             memory_service = MemoryService()
             await memory_service.connect()
@@ -221,11 +218,8 @@
         # Update memory entity
         # Using Mem0 direct SDK integration for memory management
         try:
-<<<<<<< HEAD
-=======
             from tripsage.services.core.memory_service import TripSageMemoryService
 
->>>>>>> 54b9bd47
             # Initialize direct Mem0 service
             memory_service = MemoryService()
             await memory_service.connect()
@@ -631,11 +625,8 @@
         # Update knowledge graph
         # Using Mem0 direct SDK integration for memory management
         try:
-<<<<<<< HEAD
-=======
             from tripsage.services.core.memory_service import TripSageMemoryService
 
->>>>>>> 54b9bd47
             # Initialize direct Mem0 service
             memory_service = MemoryService()
             await memory_service.connect()
