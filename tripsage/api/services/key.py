--- conflicted
+++ resolved
@@ -21,12 +21,8 @@
     ApiKeyResponse,
     ApiKeyValidateResponse,
 )
-<<<<<<< HEAD
-from tripsage_core.services.infrastructure.key_monitoring_service import (
-=======
 from tripsage.mcp_abstraction import mcp_manager
 from tripsage.services.infrastructure.key_monitoring import (
->>>>>>> 54b9bd47
     KeyMonitoringService,
     KeyOperation,
     constant_time_compare,
