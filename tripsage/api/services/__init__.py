--- conflicted
+++ resolved
@@ -8,12 +8,8 @@
 from .auth import AuthService
 from .destination import DestinationService
 from .flight import FlightService
-<<<<<<< HEAD
-from .itinerary import ItineraryService
-=======
 
 # from .itinerary import ItineraryService  # Temporarily disabled due to Pydantic recursion issues
->>>>>>> 308ab440
 from .key import KeyService as APIKeyService
 from .trip import TripService
 from .user import UserService
