--- conflicted
+++ resolved
@@ -21,18 +21,11 @@
     SavedFlightRequest,
     SavedFlightResponse,
 )
-<<<<<<< HEAD
-from tripsage_core.services.external_apis import DuffelHTTPClient
-# from tripsage.tools.schemas.flights import FlightSearchParams  # TODO: Missing schema
-from tripsage_core.models.domain.flight import CabinClass
-from tripsage_core.utils.decorator_utils import with_error_handling
-=======
 from tripsage.models.flight import CabinClass
 
 # FlightSearchParams removed - using dict directly for DuffelHTTPClient
 from tripsage_core.exceptions import with_error_handling
 from tripsage_core.services.external_apis.duffel_http_client import DuffelHTTPClient
->>>>>>> 54b9bd47
 
 logger = logging.getLogger(__name__)
 
@@ -133,11 +126,7 @@
 
     async def _convert_api_models_to_flight_search_params(
         self, request: FlightSearchRequest
-<<<<<<< HEAD
-    ) -> dict:
-=======
     ) -> Dict[str, Any]:
->>>>>>> 54b9bd47
         """Convert API models to internal flight search params."""
         return {
             "origin": request.origin,
