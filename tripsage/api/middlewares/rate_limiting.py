--- conflicted
+++ resolved
@@ -1,14 +1,5 @@
-"""Enhanced rate limiting middleware for FastAPI with SlowAPI integration.
-
-<<<<<<< HEAD
-This module provides advanced rate limiting middleware using SlowAPI that can apply
-different limits based on the authenticated principal (user vs agent) with
-geographic analysis, security monitoring, and timing attack protection.
-"""
-
-import hashlib
-import hmac
-=======
+"""Enhanced rate limiting middleware for FastAPI.
+
 This module provides production-ready rate limiting with:
 - Per-API-key configurable limits
 - Service-specific rate limits
@@ -21,21 +12,13 @@
 """
 
 import json
->>>>>>> 93a3488a
 import logging
-import secrets
 import time
 from datetime import datetime, timedelta, timezone
 from typing import Any, Callable, Dict, Optional
 
 from fastapi import Request, Response
-<<<<<<< HEAD
-from slowapi import Limiter
-from slowapi.errors import RateLimitExceeded
-from slowapi.util import get_remote_address
-=======
 from pydantic import BaseModel, Field
->>>>>>> 93a3488a
 from starlette.middleware.base import BaseHTTPMiddleware
 from starlette.status import HTTP_429_TOO_MANY_REQUESTS
 from starlette.types import ASGIApp
@@ -52,190 +35,6 @@
 logger = logging.getLogger(__name__)
 
 
-<<<<<<< HEAD
-def secure_key_func(request: Request) -> str:
-    """Secure key function for rate limiting with timing attack protection.
-
-    This function creates a secure identifier for rate limiting that:
-    - Uses constant-time operations to prevent timing attacks
-    - Implements geographic-aware rate limiting
-    - Provides enhanced security monitoring
-    """
-    principal = getattr(request.state, "principal", None)
-
-    if principal:
-        # Authenticated request - use principal ID with constant-time hashing
-        base_key = f"auth:{principal.type}:{principal.id}"
-        # Add service context for agents
-        if principal.type == "agent" and principal.service:
-            base_key = f"agent:{principal.service}:{principal.id}"
-    else:
-        # Unauthenticated request - use IP with geographic info
-        client_ip = get_remote_address(request)
-        # Add user agent hash for additional fingerprinting
-        user_agent = request.headers.get("User-Agent", "")
-        ua_hash = hashlib.sha256(user_agent.encode()).hexdigest()[:8]
-        base_key = f"ip:{client_ip}:ua:{ua_hash}"
-
-    # Use HMAC for constant-time key generation to prevent timing attacks
-    # This ensures all key generation takes the same amount of time
-    secret = secrets.token_bytes(32)  # Use a secure random secret
-    secure_hash = hmac.new(secret, base_key.encode(), hashlib.sha256).hexdigest()[:16]
-
-    return f"{base_key}:{secure_hash}"
-
-
-def enhanced_get_remote_address(request: Request) -> str:
-    """Enhanced IP extraction with geographic awareness and security validation."""
-    # Priority list for IP extraction (security-focused)
-    ip_headers = [
-        "CF-Connecting-IP",  # Cloudflare (highest trust)
-        "X-Real-IP",  # Nginx reverse proxy
-        "X-Forwarded-For",  # Standard forwarded header
-        "X-Client-IP",  # Alternative client IP
-        "HTTP_X_FORWARDED_FOR",  # CGI format
-    ]
-
-    # First pass: look for public IPs
-    for header in ip_headers:
-        ip_value = request.headers.get(header)
-        if ip_value:
-            # Check all IPs in comma-separated list for public IPs
-            for ip in ip_value.split(","):
-                ip = ip.strip()
-                if _is_valid_ip(ip) and not _is_private_ip(ip):
-                    return ip
-
-    # Second pass: accept private IPs if no public ones found
-    for header in ip_headers:
-        ip_value = request.headers.get(header)
-        if ip_value:
-            # Check all IPs in comma-separated list for any valid IP
-            for ip in ip_value.split(","):
-                ip = ip.strip()
-                if _is_valid_ip(ip):
-                    return ip
-
-    # Fallback to direct connection
-    return request.client.host if request.client else "unknown"
-
-
-def _is_valid_ip(ip: str) -> bool:
-    """Validate IP address format with enhanced security checks."""
-    try:
-        from ipaddress import AddressValueError, ip_address
-
-        ip_obj = ip_address(ip)
-
-        # Additional security checks
-        if ip_obj.is_loopback or ip_obj.is_multicast:
-            return False
-
-        return True
-    except (ValueError, AddressValueError):
-        return False
-
-
-def _is_private_ip(ip: str) -> bool:
-    """Check if IP is in private range."""
-    try:
-        from ipaddress import ip_address
-
-        ip_obj = ip_address(ip)
-        return ip_obj.is_private
-    except:
-        return False
-
-
-class SecurityMonitor:
-    """Security monitoring for rate limiting events."""
-
-    def __init__(self):
-        self.suspicious_ips = set()
-        self.failed_attempts = {}
-        self.last_cleanup = time.time()
-
-    def record_rate_limit_exceeded(self, request: Request, limit_type: str):
-        """Record rate limit exceeded event for security monitoring."""
-        client_ip = enhanced_get_remote_address(request)
-        user_agent = request.headers.get("User-Agent", "Unknown")[:200]
-        path = request.url.path
-
-        # Track failed attempts per IP
-        current_time = time.time()
-        if client_ip not in self.failed_attempts:
-            self.failed_attempts[client_ip] = []
-
-        self.failed_attempts[client_ip].append(current_time)
-
-        # Clean old attempts (older than 1 hour)
-        cutoff_time = current_time - 3600
-        self.failed_attempts[client_ip] = [
-            t for t in self.failed_attempts[client_ip] if t > cutoff_time
-        ]
-
-        # Mark as suspicious if too many failures
-        if len(self.failed_attempts[client_ip]) > 10:
-            self.suspicious_ips.add(client_ip)
-            logger.warning(
-                "IP marked as suspicious due to repeated rate limit violations",
-                extra={
-                    "ip_address": client_ip,
-                    "violation_count": len(self.failed_attempts[client_ip]),
-                    "limit_type": limit_type,
-                    "user_agent": user_agent,
-                    "path": path,
-                    "security_event": "rate_limit_abuse",
-                },
-            )
-
-        # Enhanced logging with security context
-        logger.warning(
-            "Rate limit exceeded - enhanced monitoring",
-            extra={
-                "ip_address": client_ip,
-                "user_agent": user_agent,
-                "path": path,
-                "limit_type": limit_type,
-                "total_violations": len(self.failed_attempts[client_ip]),
-                "is_suspicious": client_ip in self.suspicious_ips,
-                "timestamp": datetime.now(timezone.utc).isoformat(),
-                "security_event": "rate_limit_exceeded",
-            },
-        )
-
-    def is_suspicious_ip(self, ip: str) -> bool:
-        """Check if IP is marked as suspicious."""
-        return ip in self.suspicious_ips
-
-    def cleanup_old_data(self):
-        """Cleanup old monitoring data."""
-        current_time = time.time()
-
-        # Clean every 30 minutes
-        if current_time - self.last_cleanup > 1800:
-            cutoff_time = current_time - 3600
-
-            # Remove old failed attempts
-            for ip in list(self.failed_attempts.keys()):
-                self.failed_attempts[ip] = [
-                    t for t in self.failed_attempts[ip] if t > cutoff_time
-                ]
-                if not self.failed_attempts[ip]:
-                    del self.failed_attempts[ip]
-                    # Remove from suspicious if no recent failures
-                    self.suspicious_ips.discard(ip)
-
-            self.last_cleanup = current_time
-
-
-# Global security monitor instance
-security_monitor = SecurityMonitor()
-
-
-class RateLimitConfig:
-    """Configuration for rate limiting."""
-=======
 class RateLimitConfig(BaseModel):
     """Configuration for rate limiting with enhanced features."""
 
@@ -292,7 +91,6 @@
             "requests_per_day": int(self.requests_per_day * multiplier),
             "burst_size": int(self.burst_size * multiplier),
         }
->>>>>>> 93a3488a
 
 
 class RateLimitResult(BaseModel):
@@ -771,17 +569,6 @@
         """Reset all rate limits for a key."""
         await self._ensure_cache()
 
-<<<<<<< HEAD
-class SlowAPIRateLimitMiddleware(BaseHTTPMiddleware):
-    """Enhanced SlowAPI-based rate limiting middleware with security monitoring.
-
-    This middleware provides:
-    - Principal-based rate limiting (user vs agent vs unauthenticated)
-    - Geographic-aware rate limiting with IP analysis
-    - Timing attack protection using constant-time operations
-    - Security monitoring and threat detection
-    - Redis/DragonflyDB backend support for distributed systems
-=======
         if not self.cache_service:
             return await self.fallback_limiter.reset_rate_limit(key)
 
@@ -824,7 +611,6 @@
     - Sliding window and token bucket algorithms
     - Endpoint-specific overrides
     - Real-time analytics and monitoring
->>>>>>> 93a3488a
     """
 
     def __init__(
@@ -834,7 +620,7 @@
         use_dragonfly: bool = True,
         monitoring_service=None,
     ):
-        """Initialize SlowAPIRateLimitMiddleware.
+        """Initialize EnhancedRateLimitMiddleware.
 
         Args:
             app: The ASGI application
@@ -857,35 +643,6 @@
             except Exception as e:
                 logger.warning(f"Failed to initialize monitoring service: {e}")
 
-<<<<<<< HEAD
-        # Initialize storage backend
-        if use_dragonfly and self.settings.redis_url:
-            storage_uri = self.settings.redis_url
-        else:
-            storage_uri = "memory://"
-
-        # Create SlowAPI limiter with secure key function
-        self.limiter = Limiter(
-            key_func=secure_key_func,
-            storage_uri=storage_uri,
-            default_limits=["100/minute", "1000/hour"],  # Conservative defaults
-        )
-
-        # Define principal-based rate limits (more granular than before)
-        self.rate_limits = {
-            # Unauthenticated users - most restrictive
-            "unauthenticated": ["20/minute", "100/hour"],
-            # Regular authenticated users
-            "user": ["60/minute", "1000/hour"],
-            # API agents - higher limits
-            "agent": ["300/minute", "10000/hour"],
-            # Service-specific limits for high-volume agents
-            "agent_openai": ["500/minute", "20000/hour"],
-            "agent_anthropic": ["400/minute", "15000/hour"],
-            "agent_google": ["300/minute", "12000/hour"],
-            # Special limits for admin operations
-            "admin": ["1000/minute", "50000/hour"],
-=======
         # Create rate limiter
         if use_dragonfly:
             self.rate_limiter = DragonflyRateLimiter(
@@ -986,51 +743,12 @@
                     "weather": 10.0,
                 },
             ),
->>>>>>> 93a3488a
         }
-
-    def get_limits_for_request(self, request: Request) -> list[str]:
-        """Get appropriate rate limits for request based on principal.
-
-        Args:
-            request: The incoming request
-
-        Returns:
-            List of rate limit strings (e.g., ["60/minute", "1000/hour"])
-        """
-        principal = getattr(request.state, "principal", None)
-
-        if principal:
-            if principal.type == "user":
-                # Check for admin role
-                if principal.metadata.get("role") == "admin":
-                    return self.rate_limits["admin"]
-                return self.rate_limits["user"]
-            elif principal.type == "agent":
-                # Service-specific limits for agents
-                service = principal.service
-                service_key = f"agent_{service}"
-                if service_key in self.rate_limits:
-                    return self.rate_limits[service_key]
-                return self.rate_limits["agent"]
-
-        # Unauthenticated request
-        client_ip = enhanced_get_remote_address(request)
-
-        # Apply stricter limits for suspicious IPs
-        if security_monitor.is_suspicious_ip(client_ip):
-            return ["5/minute", "20/hour"]  # Very restrictive for suspicious IPs
-
-        return self.rate_limits["unauthenticated"]
 
     async def dispatch(
         self, request: Request, call_next: Callable[[Request], Response]
     ) -> Response:
-<<<<<<< HEAD
-        """Process the request with enhanced security and rate limiting.
-=======
         """Process the request with enhanced rate limiting.
->>>>>>> 93a3488a
 
         Args:
             request: The incoming request
@@ -1045,40 +763,6 @@
         if self._should_skip_rate_limit(request.url.path):
             return await call_next(request)
 
-<<<<<<< HEAD
-        # Cleanup old security monitoring data periodically
-        security_monitor.cleanup_old_data()
-
-        # Get appropriate limits for this request
-        limits = self.get_limits_for_request(request)
-
-        try:
-            # Check rate limits directly using the limiter's storage
-            key = secure_key_func(request)
-
-            # Check each limit manually
-            for limit_str in limits:
-                parts = limit_str.split("/")
-                if len(parts) != 2:
-                    continue
-
-                limit_count = int(parts[0])
-                period = parts[1]
-
-                # Convert period to seconds
-                if period == "minute":
-                    window_seconds = 60
-                elif period == "hour":
-                    window_seconds = 3600
-                elif period == "second":
-                    window_seconds = 1
-                else:
-                    continue
-
-                # Check if this specific limit is exceeded
-                if await self._check_rate_limit(key, limit_count, window_seconds):
-                    raise RateLimitExceeded("Rate limit exceeded")
-=======
         # Get rate limit context
         rate_limit_context = self._get_rate_limit_context(request)
 
@@ -1097,131 +781,10 @@
 
             # Return 429 response with comprehensive headers
             return self._create_rate_limit_response(result, rate_limit_context)
->>>>>>> 93a3488a
-
-            # Rate limit passed - continue with request
-            response = await call_next(request)
-
-<<<<<<< HEAD
-            # Add rate limit headers for transparency
-            self._add_rate_limit_headers(response, limits, request)
-
-            return response
-
-        except RateLimitExceeded as e:
-            # Record security event
-            principal = getattr(request.state, "principal", None)
-            limit_type = "authenticated" if principal else "unauthenticated"
-            security_monitor.record_rate_limit_exceeded(request, limit_type)
-
-            # Enhanced rate limit response with security context
-            return self._create_rate_limit_response(request, e, limits)
-
-    async def _check_rate_limit(
-        self, key: str, limit: int, window_seconds: int
-    ) -> bool:
-        """Check if rate limit is exceeded for a specific key and window.
-
-        Args:
-            key: Rate limit key
-            limit: Maximum number of requests
-            window_seconds: Time window in seconds
-
-        Returns:
-            True if rate limit exceeded, False otherwise
-        """
-        # Use basic in-memory rate limiting for now
-        # In production, this would use Redis/DragonflyDB
-        current_time = time.time()
-        window_start = current_time - window_seconds
-
-        # Get existing record
-        if not hasattr(self, "_rate_limit_storage"):
-            self._rate_limit_storage = {}
-
-        if key not in self._rate_limit_storage:
-            self._rate_limit_storage[key] = []
-
-        # Clean old entries
-        self._rate_limit_storage[key] = [
-            timestamp
-            for timestamp in self._rate_limit_storage[key]
-            if timestamp > window_start
-        ]
-
-        # Check if limit exceeded
-        if len(self._rate_limit_storage[key]) >= limit:
-            return True
-
-        # Add current request
-        self._rate_limit_storage[key].append(current_time)
-        return False
-
-    def _add_rate_limit_headers(
-        self, response: Response, limits: list[str], request: Request
-    ) -> None:
-        """Add rate limit headers to response for client transparency.
-
-        Args:
-            response: HTTP response to modify
-            limits: Applied rate limits
-            request: Original request
-        """
-        # Extract minute limit for headers
-        minute_limit = None
-        for limit in limits:
-            if "/minute" in limit:
-                minute_limit = int(limit.split("/")[0])
-                break
-
-        if minute_limit:
-            # These headers help clients implement proper backoff
-            response.headers["X-RateLimit-Limit"] = str(minute_limit)
-            response.headers["X-RateLimit-Window"] = "60"
-            response.headers["X-RateLimit-Policy"] = "sliding-window"
-
-            # Add security context headers
-            principal = getattr(request.state, "principal", None)
-            if principal:
-                response.headers["X-RateLimit-Type"] = principal.type
-            else:
-                response.headers["X-RateLimit-Type"] = "anonymous"
-
-    def _create_rate_limit_response(
-        self, request: Request, exc: RateLimitExceeded, limits: list[str]
-    ) -> Response:
-        """Create enhanced rate limit exceeded response.
-
-        Args:
-            request: The original request
-            exc: Rate limit exceeded exception
-            limits: Applied rate limits
-
-        Returns:
-            HTTP 429 response with detailed information
-        """
-        client_ip = enhanced_get_remote_address(request)
-        retry_after = 60  # Default retry after 1 minute
-
-        # Calculate retry after based on the limit that was exceeded
-        if hasattr(exc, "retry_after"):
-            retry_after = int(exc.retry_after)
-
-        # Enhanced response with security context
-        response_data = {
-            "error": "Rate limit exceeded",
-            "message": f"Too many requests. Please retry after {retry_after} seconds.",
-            "retry_after": retry_after,
-            "limits_applied": limits,
-            "timestamp": datetime.now(timezone.utc).isoformat(),
-        }
-
-        # Add security warnings for suspicious IPs
-        if security_monitor.is_suspicious_ip(client_ip):
-            response_data["security_notice"] = (
-                "Multiple violations detected from this IP"
-            )
-=======
+
+        # Continue with the request
+        response = await call_next(request)
+
         # Add comprehensive rate limit headers
         self._add_rate_limit_headers(response, result, rate_limit_context)
 
@@ -1229,19 +792,8 @@
         await self._track_successful_request(
             request, rate_limit_context, start_time, response
         )
->>>>>>> 93a3488a
-
-        return Response(
-            content=str(response_data),
-            status_code=HTTP_429_TOO_MANY_REQUESTS,
-            headers={
-                "Retry-After": str(retry_after),
-                "X-RateLimit-Reset": str(
-                    int(datetime.now(timezone.utc).timestamp()) + retry_after
-                ),
-                "Content-Type": "application/json",
-            },
-        )
+
+        return response
 
     def _get_rate_limit_context(self, request: Request) -> Dict[str, Any]:
         """Get comprehensive rate limit context for the request."""
@@ -1739,15 +1291,6 @@
     if not settings.rate_limit_enabled:
         return None
 
-<<<<<<< HEAD
-        # Unauthenticated request - use IP address
-        client_host = request.client.host if request.client else "unknown"
-        return f"ip:{client_host}", self.configs["unauthenticated"]
-
-
-# Backward compatibility alias
-EnhancedRateLimitMiddleware = SlowAPIRateLimitMiddleware
-=======
     # Initialize monitoring service if enabled
     monitoring_service = None
     if settings.rate_limit_enable_monitoring:
@@ -1785,5 +1328,4 @@
         }
     )
 
-    return middleware
->>>>>>> 93a3488a
+    return middleware