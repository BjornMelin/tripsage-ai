"""Chat router for TripSage API.

This module provides endpoints for AI chat functionality, including streaming
responses compatible with Vercel AI SDK, session persistence, and tool calling.
"""

import asyncio
import json
import logging
from datetime import datetime
from typing import AsyncGenerator, Dict, List, Optional
from uuid import UUID, uuid4

from fastapi import APIRouter, Depends, HTTPException, status
from fastapi.responses import StreamingResponse
from pydantic import BaseModel, Field
from sqlalchemy.ext.asyncio import AsyncSession

from tripsage.agents.chat import ChatAgent
<<<<<<< HEAD
from tripsage.api.middlewares.auth import get_current_user
=======
from tripsage.api.core.dependencies import (
    get_current_user_dep,
    get_db_dep,
    get_session_memory_dep,
    verify_api_key_dep,
)
from tripsage.api.models.common.chat import ToolCall
>>>>>>> 01a2eb77
from tripsage.services.core.chat_service import ChatService, RateLimiter
from tripsage_core.models.db.user import User
from tripsage_core.models.schemas_common.chat import ToolCall

logger = logging.getLogger(__name__)

router = APIRouter()

# Global instances (singleton pattern)
_chat_agent = None
_rate_limiter = None

# Module-level dependency singletons imported from deps module


def get_chat_agent() -> ChatAgent:
    """Get or create the chat agent singleton."""
    global _chat_agent
    if _chat_agent is None:
        _chat_agent = ChatAgent()
    return _chat_agent


def get_rate_limiter() -> RateLimiter:
    """Get or create the rate limiter singleton."""
    global _rate_limiter
    if _rate_limiter is None:
        _rate_limiter = RateLimiter(max_messages=10, window_seconds=60)
    return _rate_limiter


async def get_chat_service(db: AsyncSession = get_db_dep) -> ChatService:
    """Get chat service instance."""
    return ChatService(db, rate_limiter=get_rate_limiter())


# Create module-level dependency for chat service
get_chat_service_dep = Depends(get_chat_service)


class ChatMessage(BaseModel):
    """Chat message model."""

    role: str = Field(..., description="Message role (user/assistant)")
    content: str = Field(..., description="Message content")


class ChatRequest(BaseModel):
    """Chat request model."""

    messages: list[ChatMessage] = Field(..., description="Chat messages")
    session_id: Optional[UUID] = Field(None, description="Session ID for context")
    stream: bool = Field(True, description="Whether to stream the response")
    save_history: bool = Field(True, description="Whether to save chat history")
    tools: Optional[list[str]] = Field(
        None, description="List of specific tools to use"
    )


class ChatResponse(BaseModel):
    """Chat response model for non-streaming requests."""

    id: UUID = Field(default_factory=uuid4, description="Response ID")
    session_id: Optional[UUID] = Field(None, description="Session ID")
    content: str = Field(..., description="Response content")
    tool_calls: Optional[list[dict]] = Field(None, description="Tool calls made")
    finish_reason: str = Field("stop", description="Finish reason")
    usage: Optional[dict] = Field(None, description="Token usage information")


async def format_vercel_stream_chunk(chunk_type: str, content: str) -> str:
    """Format a chunk for Vercel AI SDK data stream protocol.

    Args:
        chunk_type: Type of chunk (0=text, 3=error, d=finish)
        content: Content to send

    Returns:
        Formatted chunk string
    """
    if chunk_type == "text":
        # Text part format: 0:string\n
        return f'0:"{content}"\n'
    elif chunk_type == "error":
        # Error part format: 3:string\n
        return f'3:"{content}"\n'
    elif chunk_type == "finish":
        # Finish message part format: d:{finishReason,usage}\n
        finish_data = (
            '{"finishReason":"stop","usage":{"promptTokens":0,"completionTokens":0}}'
        )
        return f"d:{finish_data}\n"
    return ""


def get_user_available_tools(user: User) -> List[str]:
    """Get list of tools available to the user based on their API keys.

    Args:
        user: User object

    Returns:
        List of available tool names
    """
    # Base tools always available
    available_tools = [
        "time_tools",
        "weather_tools",
        "googlemaps_tools",
        "webcrawl_tools",
        "memory_tools",
    ]

    # Add tools based on user's API keys
    # (would check user.api_keys in real implementation)
    # For now, assume all tools are available if user is authenticated
    if user:
        available_tools.extend(
            ["flight_tools", "accommodations_tools", "planning_tools"]
        )

    return available_tools


async def format_tool_call_chunk(tool_call: Dict) -> str:
    """Format a tool call for Vercel AI SDK protocol.

    Args:
        tool_call: Tool call dictionary

    Returns:
        Formatted tool call chunk
    """
    # Tool call format: 9:{id,name,args}\n
    tool_data = {
        "id": tool_call.get("id", str(uuid4())),
        "name": tool_call.get("name", ""),
        "args": tool_call.get("arguments", {}),
    }
    return f"9:{json.dumps(tool_data)}\n"


async def format_tool_result_chunk(tool_call_id: str, result: Dict) -> str:
    """Format a tool result for Vercel AI SDK protocol.

    Args:
        tool_call_id: ID of the tool call
        result: Tool execution result

    Returns:
        Formatted tool result chunk
    """
    # Tool result format: a:{callId,result}\n
    result_data = {"callId": tool_call_id, "result": result}
    return f"a:{json.dumps(result_data)}\n"


async def stream_agent_response(
    agent: ChatAgent,
    user_input: str,
    context: dict,
    available_tools: List[str] = None,
) -> AsyncGenerator[str, None]:
    """Stream the agent response using Vercel AI SDK protocol with tool calling.

    Args:
        agent: Chat agent
        user_input: User input message
        context: Request context
        available_tools: Available tools for this user

    Yields:
        Formatted stream chunks
    """
    try:
        # Run the agent with tool calling
        response = await agent.run_with_tools(user_input, context, available_tools)

        # Extract content and metadata
        content = response.get("content", "")
        tool_calls = response.get("tool_calls", [])
        routing_info = response.get("routed_to")

        # Send routing information if present
        if routing_info:
            routing_chunk = f"🔄 Routing to {routing_info} specialist...\n\n"
            yield await format_vercel_stream_chunk("text", routing_chunk)
            await asyncio.sleep(0.1)

        # Send tool calls first if any
        if tool_calls:
            for tool_call in tool_calls:
                yield await format_tool_call_chunk(tool_call)
                await asyncio.sleep(0.05)

                # Execute tool call if it has arguments
                if "arguments" in tool_call:
                    try:
                        user_id = context.get("user_id", "anonymous")
                        tool_result = await agent.execute_tool_call(
                            tool_call["name"], tool_call["arguments"], user_id
                        )

                        yield await format_tool_result_chunk(
                            tool_call.get("id", str(uuid4())), tool_result
                        )
                        await asyncio.sleep(0.05)

                    except Exception as e:
                        logger.error(f"Tool execution failed: {str(e)}")
                        error_result = {"status": "error", "error": str(e)}
                        yield await format_tool_result_chunk(
                            tool_call.get("id", str(uuid4())), error_result
                        )

        # Stream text content in chunks
        if content:
            words = content.split()
            chunk_size = 5  # Send 5 words at a time

            for i in range(0, len(words), chunk_size):
                chunk = " ".join(words[i : i + chunk_size])
                if i + chunk_size < len(words):
                    chunk += " "
                yield await format_vercel_stream_chunk("text", chunk)
                # Small delay to simulate streaming
                await asyncio.sleep(0.05)

        # Send finish message
        yield await format_vercel_stream_chunk("finish", "")

    except Exception as e:
        logger.error(f"Error in stream_agent_response: {str(e)}")
        yield await format_vercel_stream_chunk("error", str(e))


@router.post("/")
async def chat(
    request: ChatRequest,
    current_user: User = get_current_user_dep,
    session_memory: dict = get_session_memory_dep,
    chat_service: ChatService = get_chat_service_dep,
    api_key_valid: bool = verify_api_key_dep,
):
    """Handle chat requests with optional streaming and session persistence.

    Args:
        request: Chat request
        current_user: Current user object
        session_memory: Session memory
        chat_service: Chat service instance

    Returns:
        StreamingResponse for streaming requests, ChatResponse otherwise
    """
    # Get the chat agent
    agent = get_chat_agent()

    # Get the last user message
    if not request.messages:
        raise HTTPException(
            status_code=status.HTTP_400_BAD_REQUEST,
            detail="No messages provided",
        )

    last_message = request.messages[-1]
    if last_message.role != "user":
        raise HTTPException(
            status_code=status.HTTP_400_BAD_REQUEST,
            detail="Last message must be from user",
        )

    # Create or get session
    session_id = request.session_id
    if not session_id:
        # Create new session
        session = await chat_service.create_session(
            user_id=current_user.id,
            metadata={
                "agent": "travel_planning",
                "stream": request.stream,
                "save_history": request.save_history,
            },
        )
        session_id = session.id
        logger.info(f"Created new chat session {session_id} for user {current_user.id}")
    else:
        # Verify session exists and belongs to user
        try:
            session = await chat_service.get_session(
                session_id, user_id=current_user.id
            )
        except Exception as e:
            raise HTTPException(
                status_code=status.HTTP_404_NOT_FOUND,
                detail="Session not found or access denied",
            ) from e

    # Store incoming message (only if history saving is enabled)
    if request.save_history:
        try:
            await chat_service.add_message(
                session_id=session_id,
                role=last_message.role,
                content=last_message.content,
                user_id=current_user.id,
            )
        except Exception as e:
            if "Rate limit exceeded" in str(e):
                raise HTTPException(
                    status_code=status.HTTP_429_TOO_MANY_REQUESTS,
                    detail=str(e),
                ) from e
            raise

    # Build context with session history and tool information
    recent_messages = await chat_service.get_recent_messages(
        session_id=session_id, limit=50, max_tokens=4000
    )

    # Get available tools for this user
    available_tools = get_user_available_tools(current_user)

    # Filter tools if specific tools requested
    if request.tools:
        available_tools = [tool for tool in available_tools if tool in request.tools]

    context = {
        "user_id": str(current_user.id),
        "session_id": str(session_id),
        "session_memory": session_memory,
        "available_tools": available_tools,
        "tool_calling_enabled": True,
        "message_history": [
            {"role": msg.role, "content": msg.content}
            for msg in recent_messages.messages[
                :-1
            ]  # Exclude last message we just added
        ],
    }

    # Handle streaming vs non-streaming
    if request.stream:
        # Return streaming response with Vercel AI SDK protocol
        async def stream_with_persistence():
            """Stream response and persist assistant message."""
            full_content = ""
            tool_calls = []
            tool_results = []

            async for chunk in stream_agent_response(
                agent, last_message.content, context, available_tools
            ):
                # Extract content from chunk based on type
                if chunk.startswith('0:"'):
                    content_part = chunk[3:-2]  # Remove 0:" prefix and "\n suffix
                    full_content += content_part
                elif chunk.startswith("9:"):
                    # Tool call chunk
                    try:
                        tool_call_data = json.loads(chunk[2:])
                        tool_calls.append(tool_call_data)
                    except json.JSONDecodeError:
                        logger.warning(f"Failed to parse tool call chunk: {chunk}")
                elif chunk.startswith("a:"):
                    # Tool result chunk
                    try:
                        tool_result_data = json.loads(chunk[2:])
                        tool_results.append(tool_result_data)
                    except json.JSONDecodeError:
                        logger.warning(f"Failed to parse tool result chunk: {chunk}")

                yield chunk

            # Store assistant response after streaming completes
            # (only if history saving is enabled)
            if request.save_history:
                metadata = {}
                if tool_calls:
                    metadata["tool_calls"] = tool_calls
                if tool_results:
                    metadata["tool_results"] = tool_results

                await chat_service.add_message(
                    session_id=session_id,
                    role="assistant",
                    content=full_content,
                    metadata=metadata if metadata else None,
                )

        return StreamingResponse(
            stream_with_persistence(),
            media_type="text/event-stream",
            headers={
                "Cache-Control": "no-cache",
                "Connection": "keep-alive",
                "X-Vercel-AI-Data-Stream": "v1",
                "X-Session-Id": str(session_id),  # Include session ID in response
            },
        )
    else:
        # Return regular JSON response
        response = await agent.run_with_tools(
            last_message.content, context, available_tools
        )

        # Process tool calls for response format
        processed_tool_calls = []
        if response.get("tool_calls"):
            for tool_call in response["tool_calls"]:
                # Execute tool if not already executed
                tool_result = None
                if "arguments" in tool_call:
                    try:
                        tool_result = await agent.execute_tool_call(
                            tool_call["name"],
                            tool_call["arguments"],
                            str(current_user.id),
                        )
                    except Exception as e:
                        logger.error(f"Tool execution failed: {str(e)}")
                        tool_result = {"status": "error", "error": str(e)}

                processed_tool_calls.append(
                    ToolCall(
                        id=tool_call.get("id", str(uuid4())),
                        name=tool_call["name"],
                        args=tool_call.get("arguments", {}),
                        result=tool_result,
                    )
                )

        # Store assistant response (only if history saving is enabled)
        if request.save_history:
            metadata = {}
            if processed_tool_calls:
                metadata["tool_calls"] = [
                    {"id": tc.id, "name": tc.name, "args": tc.args, "result": tc.result}
                    for tc in processed_tool_calls
                ]

            await chat_service.add_message(
                session_id=session_id,
                role="assistant",
                content=response.get("content", ""),
                metadata=metadata if metadata else None,
            )

        return ChatResponse(
            id=session_id,  # Use session ID as response ID for consistency
            session_id=session_id,
            content=response.get("content", ""),
            tool_calls=processed_tool_calls,
            finish_reason="stop",
            usage={"prompt_tokens": 0, "completion_tokens": 0},  # Placeholder
        )


@router.post("/sessions/{session_id}/continue")
async def continue_session(
    session_id: UUID,
    request: ChatRequest,
    current_user: User = get_current_user_dep,
    session_memory: dict = get_session_memory_dep,
    chat_service: ChatService = get_chat_service_dep,
    api_key_valid: bool = verify_api_key_dep,
):
    """Continue an existing chat session.

    Args:
        session_id: Session ID to continue
        request: Chat request
        current_user: Current user object
        session_memory: Session memory
        chat_service: Chat service instance

    Returns:
        StreamingResponse for streaming requests, ChatResponse otherwise
    """
    # Override session_id in request
    request.session_id = session_id

    # Delegate to main chat endpoint
    return await chat(request, current_user, session_memory, chat_service)


@router.get("/sessions/{session_id}/history")
async def get_session_history(
    session_id: UUID,
    current_user: User = get_current_user_dep,
    chat_service: ChatService = get_chat_service_dep,
    limit: int = 100,
    offset: int = 0,
):
    """Get chat history for a session.

    Args:
        session_id: Session ID
        current_user: Current user object
        chat_service: Chat service instance
        limit: Maximum number of messages to return
        offset: Number of messages to skip

    Returns:
        Session with message history
    """
    # Get session (verifies access)
    try:
        session = await chat_service.get_session(session_id, user_id=current_user.id)
    except Exception as e:
        raise HTTPException(
            status_code=status.HTTP_404_NOT_FOUND,
            detail="Session not found or access denied",
        ) from e

    # Get messages
    messages = await chat_service.get_messages(session_id, limit=limit, offset=offset)

    return {
        "session_id": str(session.id),
        "messages": [
            {
                "id": msg.id,
                "role": msg.role,
                "content": msg.content,
                "created_at": msg.created_at.isoformat(),
                "metadata": msg.metadata,
            }
            for msg in messages
        ],
        "created_at": session.created_at.isoformat(),
        "updated_at": session.updated_at.isoformat(),
        "ended_at": session.ended_at.isoformat() if session.ended_at else None,
        "metadata": session.metadata,
    }


@router.get("/sessions")
async def list_sessions(
    current_user: User = get_current_user_dep,
    chat_service: ChatService = get_chat_service_dep,
    limit: int = 20,
):
    """List active chat sessions for the current user.

    Args:
        current_user: Current user object
        chat_service: Chat service instance
        limit: Maximum number of sessions to return

    Returns:
        List of active sessions with statistics
    """
    sessions = await chat_service.get_active_sessions(current_user.id, limit=limit)

    return {
        "sessions": [
            {
                "id": str(session.id),
                "created_at": session.created_at.isoformat(),
                "updated_at": session.updated_at.isoformat(),
                "message_count": session.message_count,
                "last_message_at": session.last_message_at.isoformat()
                if session.last_message_at
                else None,
                "metadata": session.metadata,
            }
            for session in sessions
        ]
    }


@router.post("/sessions/{session_id}/end")
async def end_session(
    session_id: UUID,
    current_user: User = get_current_user_dep,
    chat_service: ChatService = get_chat_service_dep,
):
    """End a chat session.

    Args:
        session_id: Session ID to end
        current_user: Current user object
        chat_service: Chat service instance

    Returns:
        Success message
    """
    # Verify session belongs to user
    try:
        await chat_service.get_session(session_id, user_id=current_user.id)
    except Exception as e:
        raise HTTPException(
            status_code=status.HTTP_404_NOT_FOUND,
            detail="Session not found or access denied",
        ) from e

    # End the session
    await chat_service.end_session(session_id)

    return {"message": "Session ended successfully", "session_id": str(session_id)}


@router.get("/export")
async def export_chat_data(
    current_user: User = get_current_user_dep,
    chat_service: ChatService = get_chat_service_dep,
    format: str = "json",
):
    """Export all chat data for the current user.

    Args:
        current_user: Current user object
        chat_service: Chat service instance
        format: Export format (json, csv)

    Returns:
        User's chat data in the requested format
    """
    # Get all user sessions
    sessions = await chat_service.get_active_sessions(current_user.id, limit=1000)

    export_data = {
        "user_id": current_user.id,
        "exported_at": datetime.now(datetime.UTC).isoformat(),
        "sessions": [],
    }

    # Get messages for each session
    for session in sessions:
        messages = await chat_service.get_messages(session.id, limit=10000)

        session_data = {
            "session_id": str(session.id),
            "created_at": session.created_at.isoformat(),
            "updated_at": session.updated_at.isoformat(),
            "ended_at": session.ended_at.isoformat() if session.ended_at else None,
            "metadata": session.metadata,
            "message_count": session.message_count,
            "messages": [
                {
                    "id": str(msg.id),
                    "role": msg.role,
                    "content": msg.content,
                    "created_at": msg.created_at.isoformat(),
                    "metadata": msg.metadata,
                }
                for msg in messages
            ],
        }
        export_data["sessions"].append(session_data)

    if format.lower() == "csv":
        # Convert to CSV format
        import csv
        import io

        output = io.StringIO()
        writer = csv.writer(output)

        # Write header
        writer.writerow(
            [
                "session_id",
                "message_id",
                "role",
                "content",
                "message_created_at",
                "session_created_at",
            ]
        )

        # Write data
        for session in export_data["sessions"]:
            for message in session["messages"]:
                writer.writerow(
                    [
                        session["session_id"],
                        message["id"],
                        message["role"],
                        message["content"],
                        message["created_at"],
                        session["created_at"],
                    ]
                )

        content = output.getvalue()
        return StreamingResponse(
            io.StringIO(content),
            media_type="text/csv",
            headers={"Content-Disposition": "attachment; filename=chat_export.csv"},
        )

    # Default JSON format
    return export_data


@router.delete("/data")
async def delete_all_chat_data(
    current_user: User = get_current_user_dep,
    chat_service: ChatService = get_chat_service_dep,
    confirm: bool = False,
):
    """Delete all chat data for the current user.

    Args:
        current_user: Current user object
        chat_service: Chat service instance
        confirm: Confirmation flag

    Returns:
        Success message
    """
    if not confirm:
        raise HTTPException(
            status_code=status.HTTP_400_BAD_REQUEST,
            detail="Data deletion requires confirmation. Set confirm=true.",
        )

    # Get all user sessions
    sessions = await chat_service.get_active_sessions(current_user.id, limit=1000)

    deleted_sessions = 0
    deleted_messages = 0

    # Delete all sessions and their messages
    for session in sessions:
        # Get message count
        messages = await chat_service.get_messages(session.id, limit=10000)
        deleted_messages += len(messages)

        # End/delete the session (this should cascade delete messages)
        await chat_service.end_session(session.id)
        deleted_sessions += 1

    return {
        "message": "All chat data deleted successfully",
        "deleted_sessions": deleted_sessions,
        "deleted_messages": deleted_messages,
    }<|MERGE_RESOLUTION|>--- conflicted
+++ resolved
@@ -17,17 +17,12 @@
 from sqlalchemy.ext.asyncio import AsyncSession
 
 from tripsage.agents.chat import ChatAgent
-<<<<<<< HEAD
-from tripsage.api.middlewares.auth import get_current_user
-=======
 from tripsage.api.core.dependencies import (
     get_current_user_dep,
     get_db_dep,
     get_session_memory_dep,
     verify_api_key_dep,
 )
-from tripsage.api.models.common.chat import ToolCall
->>>>>>> 01a2eb77
 from tripsage.services.core.chat_service import ChatService, RateLimiter
 from tripsage_core.models.db.user import User
 from tripsage_core.models.schemas_common.chat import ToolCall
