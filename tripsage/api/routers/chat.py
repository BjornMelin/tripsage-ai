--- conflicted
+++ resolved
@@ -23,7 +23,7 @@
     get_session_memory_dep,
     require_principal_dep,
 )
-<<<<<<< HEAD
+from tripsage.api.middlewares.authentication import Principal
 from tripsage_core.services.business.chat_service import (
     ChatService as CoreChatService,
     MessageCreateRequest,
@@ -31,11 +31,6 @@
     RateLimiter,
     RecentMessagesRequest,
 )
-from tripsage_core.models.db.user import User
-=======
-from tripsage.api.middlewares.authentication import Principal
-from tripsage.services.core.chat_service import ChatService, RateLimiter
->>>>>>> ec9d8dd5
 from tripsage_core.models.schemas_common.chat import ToolCall
 
 logger = logging.getLogger(__name__)
@@ -275,12 +270,7 @@
     request: ChatRequest,
     principal: Principal = require_principal_dep,
     session_memory: dict = get_session_memory_dep,
-<<<<<<< HEAD
     chat_service: CoreChatService = get_chat_service_dep,
-    api_key_valid: bool = verify_api_key_dep,
-=======
-    chat_service: ChatService = get_chat_service_dep,
->>>>>>> ec9d8dd5
 ):
     """Handle chat requests with optional streaming and session persistence.
 
@@ -341,15 +331,11 @@
             message_request = MessageCreateRequest(
                 role=last_message.role,
                 content=last_message.content,
-<<<<<<< HEAD
             )
             await chat_service.add_message(
                 session_id=session_id,
-                user_id=current_user.id,
+                user_id=user_id,
                 message_data=message_request,
-=======
-                user_id=user_id,
->>>>>>> ec9d8dd5
             )
         except Exception as e:
             if "Rate limit exceeded" in str(e):
@@ -367,7 +353,7 @@
     )
     recent_messages_response = await chat_service.get_recent_messages(
         session_id=session_id,
-        user_id=current_user.id,
+        user_id=user_id,
         request=recent_messages_request,
     )
     recent_messages = recent_messages_response.messages
@@ -442,7 +428,7 @@
                 )
                 await chat_service.add_message(
                     session_id=session_id,
-                    user_id=current_user.id,
+                    user_id=user_id,
                     message_data=assistant_message_request,
                 )
 
@@ -504,7 +490,7 @@
             )
             await chat_service.add_message(
                 session_id=session_id,
-                user_id=current_user.id,
+                user_id=user_id,
                 message_data=assistant_message_request,
             )
 
@@ -524,19 +510,14 @@
     request: ChatRequest,
     principal: Principal = require_principal_dep,
     session_memory: dict = get_session_memory_dep,
-<<<<<<< HEAD
     chat_service: CoreChatService = get_chat_service_dep,
-    api_key_valid: bool = verify_api_key_dep,
-=======
-    chat_service: ChatService = get_chat_service_dep,
->>>>>>> ec9d8dd5
 ):
     """Continue an existing chat session.
 
     Args:
         session_id: Session ID to continue
         request: Chat request
-        current_user: Current user object
+        principal: Current authenticated principal
         session_memory: Session memory
         chat_service: Chat service instance
 
@@ -553,13 +534,8 @@
 @router.get("/sessions/{session_id}/history")
 async def get_session_history(
     session_id: UUID,
-<<<<<<< HEAD
-    current_user: User = get_current_user_dep,
+    principal: Principal = require_principal_dep,
     chat_service: CoreChatService = get_chat_service_dep,
-=======
-    principal: Principal = require_principal_dep,
-    chat_service: ChatService = get_chat_service_dep,
->>>>>>> ec9d8dd5
     limit: int = 100,
     offset: int = 0,
 ):
@@ -586,7 +562,7 @@
         ) from e
 
     # Get messages
-    messages = await chat_service.get_messages(session_id, user_id=current_user.id, limit=limit, offset=offset)
+    messages = await chat_service.get_messages(session_id, user_id=user_id, limit=limit, offset=offset)
 
     return {
         "session_id": str(session.id),
@@ -609,13 +585,8 @@
 
 @router.get("/sessions")
 async def list_sessions(
-<<<<<<< HEAD
-    current_user: User = get_current_user_dep,
+    principal: Principal = require_principal_dep,
     chat_service: CoreChatService = get_chat_service_dep,
-=======
-    principal: Principal = require_principal_dep,
-    chat_service: ChatService = get_chat_service_dep,
->>>>>>> ec9d8dd5
     limit: int = 20,
 ):
     """List active chat sessions for the current user.
@@ -628,12 +599,8 @@
     Returns:
         List of active sessions with statistics
     """
-<<<<<<< HEAD
-    sessions = await chat_service.get_user_sessions(current_user.id, limit=limit, include_ended=False)
-=======
     user_id = get_principal_id(principal)
-    sessions = await chat_service.get_active_sessions(user_id, limit=limit)
->>>>>>> ec9d8dd5
+    sessions = await chat_service.get_user_sessions(user_id, limit=limit, include_ended=False)
 
     return {
         "sessions": [
@@ -655,13 +622,8 @@
 @router.post("/sessions/{session_id}/end")
 async def end_session(
     session_id: UUID,
-<<<<<<< HEAD
-    current_user: User = get_current_user_dep,
+    principal: Principal = require_principal_dep,
     chat_service: CoreChatService = get_chat_service_dep,
-=======
-    principal: Principal = require_principal_dep,
-    chat_service: ChatService = get_chat_service_dep,
->>>>>>> ec9d8dd5
 ):
     """End a chat session.
 
@@ -691,13 +653,8 @@
 
 @router.get("/export")
 async def export_chat_data(
-<<<<<<< HEAD
-    current_user: User = get_current_user_dep,
+    principal: Principal = require_principal_dep,
     chat_service: CoreChatService = get_chat_service_dep,
-=======
-    principal: Principal = require_principal_dep,
-    chat_service: ChatService = get_chat_service_dep,
->>>>>>> ec9d8dd5
     format: str = "json",
 ):
     """Export all chat data for the current user.
@@ -712,11 +669,7 @@
     """
     user_id = get_principal_id(principal)
     # Get all user sessions
-<<<<<<< HEAD
-    sessions = await chat_service.get_user_sessions(current_user.id, limit=1000, include_ended=False)
-=======
-    sessions = await chat_service.get_active_sessions(user_id, limit=1000)
->>>>>>> ec9d8dd5
+    sessions = await chat_service.get_user_sessions(user_id, limit=1000, include_ended=False)
 
     export_data = {
         "user_id": user_id,
@@ -726,7 +679,7 @@
 
     # Get messages for each session
     for session in sessions:
-        messages = await chat_service.get_messages(session.id, user_id=current_user.id, limit=10000)
+        messages = await chat_service.get_messages(session.id, user_id=user_id, limit=10000)
 
         session_data = {
             "session_id": str(session.id),
@@ -795,13 +748,8 @@
 
 @router.delete("/data")
 async def delete_all_chat_data(
-<<<<<<< HEAD
-    current_user: User = get_current_user_dep,
+    principal: Principal = require_principal_dep,
     chat_service: CoreChatService = get_chat_service_dep,
-=======
-    principal: Principal = require_principal_dep,
-    chat_service: ChatService = get_chat_service_dep,
->>>>>>> ec9d8dd5
     confirm: bool = False,
 ):
     """Delete all chat data for the current user.
@@ -814,19 +762,15 @@
     Returns:
         Success message
     """
+    user_id = get_principal_id(principal)
     if not confirm:
         raise HTTPException(
             status_code=status.HTTP_400_BAD_REQUEST,
             detail="Data deletion requires confirmation. Set confirm=true.",
         )
 
-    user_id = get_principal_id(principal)
     # Get all user sessions
-<<<<<<< HEAD
-    sessions = await chat_service.get_user_sessions(current_user.id, limit=1000, include_ended=False)
-=======
-    sessions = await chat_service.get_active_sessions(user_id, limit=1000)
->>>>>>> ec9d8dd5
+    sessions = await chat_service.get_user_sessions(user_id, limit=1000, include_ended=False)
 
     deleted_sessions = 0
     deleted_messages = 0
@@ -834,7 +778,7 @@
     # Delete all sessions and their messages
     for session in sessions:
         # Get message count
-        messages = await chat_service.get_messages(session.id, user_id=current_user.id, limit=10000)
+        messages = await chat_service.get_messages(session.id, user_id=user_id, limit=10000)
         deleted_messages += len(messages)
 
         # End/delete the session (this should cascade delete messages)
