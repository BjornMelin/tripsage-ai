"""
Memory management API router.

This module provides REST API endpoints for managing user memory,
conversation history, and travel preferences using the new Mem0-based
memory system.
"""

# ruff: noqa: B008

import datetime
from typing import Dict, List, Optional

from fastapi import APIRouter, Depends, HTTPException, status
from pydantic import BaseModel

from tripsage.config.feature_flags import IntegrationMode, feature_flags
<<<<<<< HEAD
=======
from tripsage.services.core.memory_service import TripSageMemoryService
>>>>>>> 308ab440
from tripsage.tools.memory_tools import (
    ConversationMessage,
    add_conversation_memory,
    get_user_context,
    search_user_memories,
    update_user_preferences,
)
from tripsage_core.services.business.memory_service import MemoryService

router = APIRouter(prefix="/memory", tags=["memory"])


class ConversationMemoryRequest(BaseModel):
    """Request model for adding conversation memory."""

    messages: List[Dict[str, str]]
    user_id: str
    session_id: Optional[str] = None
    context_type: str = "travel_planning"


class UserContextResponse(BaseModel):
    """Response model for user context."""

    user_id: str
    context: Dict
    preferences: Dict
    conversation_insights: List[str]
    status: str = "success"


class SearchMemoryRequest(BaseModel):
    """Request model for searching user memories."""

    query: str
    user_id: str
    limit: int = 10


class SearchMemoryResponse(BaseModel):
    """Response model for memory search results."""

    results: List[Dict]
    total_count: int
    user_id: str
    status: str = "success"


class UpdatePreferencesRequest(BaseModel):
    """Request model for updating user preferences."""

    preferences: Dict
    user_id: str


class UpdatePreferencesResponse(BaseModel):
    """Response model for preference updates."""

    updated_preferences: Dict
    user_id: str
    status: str = "success"


async def get_memory_service() -> MemoryService:
    """Dependency to get memory service instance."""
    mode = feature_flags.memory_integration_mode
    if mode == IntegrationMode.DISABLED:
        raise HTTPException(
            status_code=status.HTTP_503_SERVICE_UNAVAILABLE,
            detail="Memory service is currently disabled",
        )

    return MemoryService()


@router.post("/conversations", response_model=Dict)
async def add_conversation(
    request: ConversationMemoryRequest,
    memory_service: MemoryService = Depends(get_memory_service),
) -> Dict:
    """
    Add conversation messages to user memory.

    This endpoint stores conversation messages and extracts relevant
    travel insights and preferences automatically.
    """
    try:
        # Convert request to ConversationMessage objects
        messages = [
            ConversationMessage(
                role=msg.get("role", "user"), content=msg.get("content", "")
            )
            for msg in request.messages
        ]

        result = await add_conversation_memory(
            messages=messages,
            user_id=request.user_id,
            session_id=request.session_id,
            context_type=request.context_type,
        )

        return result

    except Exception as e:
        raise HTTPException(
            status_code=status.HTTP_500_INTERNAL_SERVER_ERROR,
            detail=f"Failed to add conversation memory: {str(e)}",
        ) from e


@router.get("/context/{user_id}", response_model=UserContextResponse)
async def get_user_memory_context(
    user_id: str, memory_service: MemoryService = Depends(get_memory_service)
) -> UserContextResponse:
    """
    Get comprehensive user context including preferences and insights.

    Returns the user's travel preferences, conversation insights,
    and relevant context for personalized interactions.
    """
    try:
        result = await get_user_context(user_id)

        if result.get("status") == "error":
            raise HTTPException(
                status_code=status.HTTP_404_NOT_FOUND,
                detail=result.get("message", "User context not found"),
            )

        return UserContextResponse(
            user_id=user_id,
            context=result.get("context", {}),
            preferences=result.get("preferences", {}),
            conversation_insights=result.get("conversation_insights", []),
            status=result.get("status", "success"),
        )

    except HTTPException:
        raise
    except Exception as e:
        raise HTTPException(
            status_code=status.HTTP_500_INTERNAL_SERVER_ERROR,
            detail=f"Failed to get user context: {str(e)}",
        ) from e


@router.post("/search", response_model=SearchMemoryResponse)
async def search_memories(
    request: SearchMemoryRequest,
    memory_service: MemoryService = Depends(get_memory_service),
) -> SearchMemoryResponse:
    """
    Search through user's conversation and travel memories.

    Performs semantic search through the user's stored conversations,
    preferences, and travel history to find relevant information.
    """
    try:
        result = await search_user_memories(
            user_id=request.user_id, query=request.query, limit=request.limit
        )

        if result.get("status") == "error":
            raise HTTPException(
                status_code=status.HTTP_404_NOT_FOUND,
                detail=result.get("message", "No memories found"),
            )

        return SearchMemoryResponse(
            results=result.get("results", []),
            total_count=result.get("total_count", 0),
            user_id=request.user_id,
            status=result.get("status", "success"),
        )

    except HTTPException:
        raise
    except Exception as e:
        raise HTTPException(
            status_code=status.HTTP_500_INTERNAL_SERVER_ERROR,
            detail=f"Failed to search memories: {str(e)}",
        ) from e


@router.put("/preferences/{user_id}", response_model=UpdatePreferencesResponse)
async def update_preferences(
    user_id: str,
    request: UpdatePreferencesRequest,
    memory_service: MemoryService = Depends(get_memory_service),
) -> UpdatePreferencesResponse:
    """
    Update user travel preferences.

    Updates the user's travel preferences and stores them in the
    memory system for future personalization.
    """
    try:
        result = await update_user_preferences(
            user_id=user_id, preferences=request.preferences
        )

        if result.get("status") == "error":
            raise HTTPException(
                status_code=status.HTTP_400_BAD_REQUEST,
                detail=result.get("message", "Failed to update preferences"),
            )

        return UpdatePreferencesResponse(
            updated_preferences=result.get("updated_preferences", {}),
            user_id=user_id,
            status=result.get("status", "success"),
        )

    except HTTPException:
        raise
    except Exception as e:
        raise HTTPException(
            status_code=status.HTTP_500_INTERNAL_SERVER_ERROR,
            detail=f"Failed to update preferences: {str(e)}",
        ) from e


@router.delete("/user/{user_id}")
async def delete_user_memories(
    user_id: str, memory_service: MemoryService = Depends(get_memory_service)
) -> Dict:
    """
    Delete all memories for a specific user.

    WARNING: This permanently removes all stored conversations,
    preferences, and insights for the specified user.
    """
    try:
        # Use the memory service to delete user memories
        result = await memory_service.delete_user_memories(user_id)

        return {
            "user_id": user_id,
            "status": "success",
            "message": f"All memories deleted for user {user_id}",
            "deleted_count": result.get("deleted_count", 0),
        }

    except Exception as e:
        raise HTTPException(
            status_code=status.HTTP_500_INTERNAL_SERVER_ERROR,
            detail=f"Failed to delete user memories: {str(e)}",
        ) from e


@router.get("/health")
async def memory_health_check(
    memory_service: MemoryService = Depends(get_memory_service),
) -> Dict:
    """
    Health check endpoint for memory service.

    Returns the current status and configuration of the memory system.
    """
    try:
        mode = feature_flags.memory_integration_mode

        # Test memory service connectivity
        test_result = await memory_service.health_check()

        return {
            "status": "healthy" if test_result else "unhealthy",
            "integration_mode": mode.value,
            "service_available": test_result,
            "timestamp": datetime.datetime.now(datetime.UTC),
        }

    except Exception as e:
        return {
            "status": "unhealthy",
            "integration_mode": "unknown",
            "service_available": False,
            "error": str(e),
            "timestamp": "2025-01-27T00:00:00Z",
        }<|MERGE_RESOLUTION|>--- conflicted
+++ resolved
@@ -15,10 +15,7 @@
 from pydantic import BaseModel
 
 from tripsage.config.feature_flags import IntegrationMode, feature_flags
-<<<<<<< HEAD
-=======
 from tripsage.services.core.memory_service import TripSageMemoryService
->>>>>>> 308ab440
 from tripsage.tools.memory_tools import (
     ConversationMessage,
     add_conversation_memory,
