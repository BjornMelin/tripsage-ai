--- conflicted
+++ resolved
@@ -1,35 +1,29 @@
 """Router for unified search endpoints in the TripSage API."""
 
 import logging
-from datetime import UTC, datetime
-from typing import Any
-
-from fastapi import APIRouter, Depends, HTTPException, Query, Request, status
+from datetime import UTC
+from typing import Any, cast
+
+from fastapi import APIRouter, HTTPException, Query, Request, status
 
 from tripsage.api.core.dependencies import (
     CacheDep,
+    CurrentPrincipalDep,
     DatabaseDep,
+    RequiredPrincipalDep,
     UnifiedSearchServiceDep,
-    get_cache_service_dep,
-    get_current_principal,
     get_principal_id,
-    require_principal,
 )
-<<<<<<< HEAD
-from tripsage.api.middlewares.authentication import Principal
-from tripsage.api.schemas.requests.search import UnifiedSearchRequest
-from tripsage.api.schemas.responses.search import UnifiedSearchResponse
-=======
 from tripsage.api.schemas.search import (
     SearchAnalyticsResponse,
     UnifiedSearchAggregateResponse as UnifiedSearchResponse,
     UnifiedSearchRequest,
 )
->>>>>>> 75d3c1dc
 from tripsage_core.services.business.search_history_service import SearchHistoryService
 from tripsage_core.services.business.unified_search_service import (
     UnifiedSearchServiceError,
 )
+from tripsage_core.services.infrastructure.cache_service import CacheService
 
 
 router = APIRouter()
@@ -37,14 +31,13 @@
 
 
 @router.post("/unified", response_model=UnifiedSearchResponse)
-# pylint: disable=too-many-positional-arguments
 async def unified_search(
-    request_: Request,
+    _: Request,
     request: UnifiedSearchRequest,
     search_service: UnifiedSearchServiceDep,
     cache_service: CacheDep,
+    principal: CurrentPrincipalDep,
     use_cache: bool = Query(True, description="Whether to use cached results"),
-    principal: Principal | None = Depends(get_current_principal),
 ):
     """Perform a unified search across multiple resource types with caching.
 
@@ -116,11 +109,13 @@
 
 
 async def _track_search_analytics(
-    user_id: str | None, query: str, cache_status: str, cache_service: CacheDep
+    user_id: str | None, query: str, cache_status: str, cache_service: CacheService
 ) -> None:
     """Track search analytics for monitoring and optimization."""
     try:
-        analytics_data: dict[str, Any] = {
+        from datetime import datetime
+
+        analytics_data = {
             "user_id": user_id,
             "query": query,
             "cache_status": cache_status,
@@ -132,19 +127,22 @@
         analytics_key = f"analytics:search:{date_key}"
 
         # Get existing analytics or create new
-        existing_data = await cache_service.get(analytics_key)
-        existing_analytics: list[dict[str, Any]] = (
-            existing_data if isinstance(existing_data, list) else []
-        )
-        existing_analytics_list: list[dict[str, Any]] = list(existing_analytics)
-        existing_analytics_list.append(analytics_data)
-
-        # Store back with 24-hour TTL (cache service accepts JSON despite str type hint)
-        await cache_service.set(
-            analytics_key,
-            existing_analytics_list,  # type: ignore[arg-type]
-            ttl=86400,
-        )
+        raw_existing = await cache_service.get_json(analytics_key, default=[])
+        existing_list = (
+            (
+                [
+                    cast(dict[str, Any], item)
+                    for item in cast(list[Any], raw_existing)
+                    if isinstance(item, dict)
+                ]
+                + [analytics_data]
+            )
+            if isinstance(raw_existing, list)
+            else [analytics_data]
+        )
+
+        # Store back with 24-hour TTL
+        await cache_service.set_json(analytics_key, existing_list, ttl=86400)
 
     except (OSError, RuntimeError, ValueError, TypeError) as e:
         logger.warning("Failed to track search analytics: %s", e)
@@ -152,12 +150,12 @@
 
 @router.get("/suggest", response_model=list[str])
 async def search_suggestions(
-    request: Request,
+    _: Request,
     search_service: UnifiedSearchServiceDep,
     query: str = Query(
         ..., min_length=1, max_length=100, description="Partial search query"
     ),
-    limit: int = Query(10, ge=1, le=20, description="Maximum number of suggestions"),
+    limit: int = Query(20, ge=1, le=100, description="Maximum number of suggestions"),
 ):
     """Get search suggestions based on partial query.
 
@@ -189,13 +187,13 @@
 
 @router.get("/recent", response_model=list[dict[str, Any]])
 async def get_recent_searches(
-    request: Request,
+    _: Request,
     db_service: DatabaseDep,
+    principal: RequiredPrincipalDep,
     limit: int = Query(
-        10, ge=1, le=50, description="Maximum number of searches to return"
+        20, ge=1, le=100, description="Maximum number of searches to return"
     ),
-    principal: Principal = Depends(require_principal),
-) -> list[dict[str, Any]]:
+):
     """Get recent searches for the authenticated user.
 
     Returns the user's search history ordered by most recent first.
@@ -222,10 +220,10 @@
 
 @router.post("/save", response_model=dict[str, str])
 async def save_search(
-    http_request: Request,
+    _: Request,
     db_service: DatabaseDep,
     request: UnifiedSearchRequest,
-    principal: Principal = Depends(require_principal),
+    principal: RequiredPrincipalDep,
 ):
     """Save a search query for the authenticated user.
 
@@ -258,7 +256,7 @@
     request: Request,
     db_service: DatabaseDep,
     search_id: str,
-    principal: Principal = Depends(require_principal),
+    principal: RequiredPrincipalDep,
 ):
     """Delete a saved search for the authenticated user.
 
@@ -291,15 +289,14 @@
 
 
 @router.post("/bulk", response_model=list[UnifiedSearchResponse])
-# pylint: disable=too-many-positional-arguments
 async def bulk_search(
-    request: Request,
+    _: Request,
     requests: list[UnifiedSearchRequest],
     search_service: UnifiedSearchServiceDep,
     cache_service: CacheDep,
+    principal: CurrentPrincipalDep,
     use_cache: bool = Query(True, description="Whether to use cached results"),
-    principal: Principal | None = Depends(get_current_principal),
-) -> list[UnifiedSearchResponse]:
+):
     """Perform multiple searches in a single request for efficiency.
 
     Useful for comparing multiple destinations or search variations.
@@ -318,9 +315,7 @@
         import asyncio
         # cache_service not required explicitly here; UnifiedSearchService is DI
 
-        async def process_single_search(
-            request: UnifiedSearchRequest,
-        ) -> UnifiedSearchResponse:
+        async def process_single_search(request: UnifiedSearchRequest):
             """Process a single search with caching."""
             cache_key = f"search:unified:{hash(str(request.model_dump()))}"
 
@@ -367,17 +362,16 @@
         results = await asyncio.gather(
             *[process_single_search(req) for req in requests], return_exceptions=True
         )
-        # Type narrow the results for safety
-        typed_results: list[UnifiedSearchResponse | Exception] = [
-            r for r in results if isinstance(r, (UnifiedSearchResponse, Exception))
-        ]
 
         # Filter out exceptions and return successful results
+        gathered: list[UnifiedSearchResponse | Exception] = cast(
+            list[UnifiedSearchResponse | Exception], results
+        )
+
         successful_results: list[UnifiedSearchResponse | None] = []
-        for i, result in enumerate(typed_results):
+        for i, result in enumerate(gathered):
             if isinstance(result, Exception):
                 logger.exception("Search %s failed: %s", i, result)
-                # Add placeholder for failed search
                 successful_results.append(None)
             else:
                 successful_results.append(result)
@@ -402,10 +396,11 @@
 
 @router.get("/analytics", response_model=SearchAnalyticsResponse)
 async def get_search_analytics(
-    request: Request,
+    _: Request,
+    principal: RequiredPrincipalDep,
+    cache_service: CacheDep,
     date: str = Query(..., description="Date in YYYY-MM-DD format"),
-    principal: Principal = Depends(require_principal),
-) -> dict[str, str | int | float | list[dict[str, str | int]]]:
+):
     """Get search analytics for a specific date.
 
     Only available to authenticated users for their own analytics.
@@ -414,23 +409,22 @@
     logger.info("Search analytics request for %s by user: %s", date, user_id)
 
     try:
-        cache_service = get_cache_service_dep(request)
         analytics_key = f"analytics:search:{date}"
 
-        analytics_data_raw = await cache_service.get_json(analytics_key)
-        # Cache returns unknown type, use type: ignore for dynamic data structures
-        if isinstance(analytics_data_raw, list):
-            analytics_data: list[dict[str, Any]] = [
-                item  # type: ignore[misc]
-                for item in analytics_data_raw  # type: ignore[union-attr]
+        raw_analytics = await cache_service.get_json(analytics_key, default=[])
+        analytics_data = (
+            [
+                cast(dict[str, Any], item)
+                for item in cast(list[Any], raw_analytics)
                 if isinstance(item, dict)
             ]
-        else:
-            analytics_data = []
+            if isinstance(raw_analytics, list)
+            else []
+        )
 
         # Filter to user's own analytics
         user_analytics: list[dict[str, Any]] = [
-            data for data in analytics_data if data.get("user_id") == user_id
+            d for d in analytics_data if d.get("user_id") == user_id
         ]
 
         # Aggregate statistics
@@ -445,12 +439,11 @@
         # Most common queries
         query_counts: dict[str, int] = {}
         for data in user_analytics:
-            query = data.get("query", "")
-            if isinstance(query, str):
-                query_counts[query] = query_counts.get(query, 0) + 1
+            query = str(data.get("query", ""))
+            query_counts[query] = query_counts.get(query, 0) + 1
 
         popular_queries: list[tuple[str, int]] = sorted(
-            query_counts.items(), key=lambda x: x[1], reverse=True
+            query_counts.items(), key=lambda x: int(x[1]), reverse=True
         )[:10]
 
         return SearchAnalyticsResponse(
