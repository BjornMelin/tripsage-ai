--- conflicted
+++ resolved
@@ -26,10 +26,6 @@
 from tripsage_core.models.schemas_common.chat import (
     ChatMessage as WebSocketMessage,
 )
-<<<<<<< HEAD
-from tripsage_core.services.business.chat_service import MessageRole
-=======
->>>>>>> 45dbb17a
 from tripsage_core.services.infrastructure.websocket_manager import (
     WebSocketEvent,
     WebSocketEventType,
@@ -49,13 +45,8 @@
 
 
 class ConnectionEvent(WebSocketEvent):
-<<<<<<< HEAD
-    status: str  # One of ConnectionStatus values
-    connection_id: str
-=======
     status: str = Field(..., description="Connection status")
     connection_id: str = Field(..., description="Connection ID")
->>>>>>> 45dbb17a
 
 
 class ErrorEvent(WebSocketEvent):
