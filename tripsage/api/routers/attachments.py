"""File attachment router for TripSage API.

This module provides endpoints for secure file uploads, processing, and AI analysis
of travel documents, following KISS principles and security best practices.
"""

import io
import logging
from typing import Any

<<<<<<< HEAD
from fastapi import APIRouter, Depends, File, HTTPException, Query, UploadFile, status
from fastapi.responses import StreamingResponse
from pydantic import BaseModel, Field
=======
from fastapi import APIRouter, Depends, File, HTTPException, UploadFile, status
>>>>>>> 75d3c1dc

from tripsage.api.core.dependencies import (
    FileProcessingServiceDep,
    TripServiceDep,
    get_principal_id,
    require_principal,
)
from tripsage.api.middlewares.authentication import Principal
from tripsage.api.schemas.attachments import (
    BatchUploadResponse,
    DeleteFileResponse,
    FileListResponse,
    FileMetadataResponse,
    FileUploadResponse,
)
from tripsage_core.services.business.audit_logging_service import (
    AuditEventType,
    AuditSeverity,
    audit_security_event,
)
from tripsage_core.services.business.file_processing_service import (
    FileSearchRequest,
    FileUploadRequest,
)

# Trip service is injected via dependencies module
from tripsage_core.utils.file_utils import MAX_SESSION_SIZE, validate_file


logger = logging.getLogger(__name__)

router = APIRouter()

# File configuration now imported from centralized config

# Module-level dependencies to avoid B008 warnings
require_principal_module_dep = Depends(require_principal)

# Module-level dependency for file uploads
file_upload_dep = File(...)
files_upload_dep = File(...)


@router.post("/upload", response_model=FileUploadResponse)
async def upload_file(
    service: FileProcessingServiceDep,
    file: UploadFile = file_upload_dep,
    principal: Principal = require_principal_module_dep,
):
    """Upload and process a single file attachment.

    Security features:
    - File type validation
    - Size limit enforcement
    - Virus scanning (when available)
    - User isolation

    AI features:
    - Document text extraction
    - Travel information analysis
    - Structured data extraction
    """
    # Validate file
    validation_result = await validate_file(file)
    if not validation_result.is_valid:
        raise HTTPException(
            status_code=status.HTTP_400_BAD_REQUEST,
            detail=validation_result.error_message,
        )

    try:
        # Process file with user context
        user_id = get_principal_id(principal)

        # Read file content
        content = await file.read()

        # Create upload request
        upload_request = FileUploadRequest(
            filename=file.filename or "uploaded_file",
            content=content,
            auto_analyze=True,
        )

        # Process file
        result = await service.upload_file(user_id, upload_request)

        logger.info(
            "File uploaded successfully: %s (%s bytes) for user %s",
            file.filename,
            result.file_size,
            user_id,
        )

        return FileUploadResponse(
            file_id=result.id,
            filename=result.original_filename,
            file_size=result.file_size,
            mime_type=result.mime_type,
            processing_status=result.processing_status.value,
            upload_status="completed",
            message="Upload successful",
        )

    except Exception as e:
        logger.exception("File processing failed for %s", file.filename)
        raise HTTPException(
            status_code=status.HTTP_500_INTERNAL_SERVER_ERROR,
            detail="File processing failed",
        ) from e


@router.post("/upload/batch", response_model=BatchUploadResponse)
async def upload_files_batch(
    service: FileProcessingServiceDep,
    files: list[UploadFile] = files_upload_dep,
    principal: Principal = require_principal_module_dep,
):
    """Upload and process multiple files in a batch.

    Validates total session size limit and processes files individually
    for better error handling and progress tracking.
    """
    if len(files) == 0:
        raise HTTPException(
            status_code=status.HTTP_400_BAD_REQUEST, detail="No files provided"
        )

    # Calculate total size for session limit validation
    # Note: UploadFile doesn't expose size directly, we'll validate during processing
    total_size = 0
    for file in files:
        # Read to get content length, then reset
        content = await file.read()
        total_size += len(content)
        await file.seek(0)
    if total_size > MAX_SESSION_SIZE:
        raise HTTPException(
            status_code=status.HTTP_413_REQUEST_ENTITY_TOO_LARGE,
            detail=(
                f"Total file size ({total_size} bytes) exceeds session limit "
                f"({MAX_SESSION_SIZE} bytes)"
            ),
        )

    processed_files: list[FileUploadResponse] = []
    errors: list[str] = []
    user_id = get_principal_id(principal)

    # Process each file individually for better error isolation
    for file in files:
        try:
            # Validate file
            validation_result = await validate_file(file)
            if not validation_result.is_valid:
                assert file.filename is not None
                errors.append(f"{file.filename}: {validation_result.error_message}")
                continue

            # Read file content
            content = await file.read()

            # Create upload request
            upload_request = FileUploadRequest(
                filename=file.filename or "uploaded_file",
                content=content,
                auto_analyze=True,
            )

            # Process file
            result = await service.upload_file(user_id, upload_request)
            processed_files.append(
                FileUploadResponse(
                    file_id=result.id,
                    filename=result.original_filename,
                    file_size=result.file_size,
                    mime_type=result.mime_type,
                    processing_status=result.processing_status.value,
                    upload_status="completed",
                    message="Upload successful",
                )
            )

        except Exception:
            logger.exception("Failed to process file %s", file.filename)
            assert file.filename is not None
            errors.append(f"{file.filename}: Processing failed")

    if errors and not processed_files:
        # All files failed
        raise HTTPException(
            status_code=status.HTTP_400_BAD_REQUEST,
            detail=f"All files failed validation/processing: {'; '.join(errors)}",
        )

    if errors:
        # Some files failed - log warnings but return successful ones
        logger.warning("Some files failed processing: %s", "; ".join(errors))

    logger.info(
        "Batch upload completed: %s/%s files processed for user %s",
        len(processed_files),
        len(files),
        user_id,
    )

    return BatchUploadResponse(
        files=processed_files,
        total_files=len(processed_files),
        total_size=sum(f.file_size for f in processed_files),
    )


@router.get("/files/{file_id}", response_model=FileMetadataResponse)
async def get_file_metadata(
    file_id: str,
    service: FileProcessingServiceDep,
    principal: Principal = require_principal_module_dep,
):
    """Get metadata and analysis results for an uploaded file.

    Only returns files owned by the current user for security.
    """
    try:
        user_id = get_principal_id(principal)
        file_info = await service.get_file(file_id, user_id)
        if not file_info:
            raise HTTPException(
                status_code=status.HTTP_404_NOT_FOUND,
                detail="File not found or access denied",
            )

        return file_info

    except Exception as e:
        logger.exception("Failed to get file info for %s", file_id)
        raise HTTPException(
            status_code=status.HTTP_500_INTERNAL_SERVER_ERROR,
            detail="Failed to retrieve file information",
        ) from e


@router.delete("/files/{file_id}", response_model=DeleteFileResponse)
async def delete_file(
    file_id: str,
    service: FileProcessingServiceDep,
    principal: Principal = require_principal_module_dep,
):
    """Delete an uploaded file and its associated data.

    Only allows deletion of files owned by the current user.
    """
    try:
        user_id = get_principal_id(principal)
        success = await service.delete_file(file_id, user_id)
        if not success:
            raise HTTPException(
                status_code=status.HTTP_404_NOT_FOUND,
                detail="File not found or access denied",
            )

        logger.info("File %s deleted by user %s", file_id, user_id)
        return DeleteFileResponse(message="File deleted successfully", file_id=file_id)

    except Exception as e:
        logger.exception("Failed to delete file %s", file_id)
        raise HTTPException(
            status_code=status.HTTP_500_INTERNAL_SERVER_ERROR,
            detail="Failed to delete file",
        ) from e


@router.get("/files", response_model=FileListResponse)
async def list_user_files(
    service: FileProcessingServiceDep,
    principal: Principal = require_principal_module_dep,
<<<<<<< HEAD
    service: FileProcessingService = get_file_processing_service_dep,
    limit: int = Query(50),
    offset: int = Query(0),
) -> dict[str, Any]:
=======
    limit: int = 50,
    offset: int = 0,
):
>>>>>>> 75d3c1dc
    """List files uploaded by the current user with pagination."""
    try:
        user_id = get_principal_id(principal)

        # Create search request with basic pagination
        search_request = FileSearchRequest(limit=limit, offset=offset)

        raw_files = await service.search_files(user_id, search_request)

        # Adapt service results to API schema
        adapted: list[FileMetadataResponse] = []
        for f in raw_files:
            try:
                file_id = getattr(f, "id", getattr(f, "file_id", ""))
                filename = getattr(f, "original_filename", getattr(f, "filename", ""))
                file_size = int(getattr(f, "file_size", 0) or 0)
                mime_type = getattr(f, "mime_type", "")
                status_val = getattr(
                    getattr(f, "processing_status", None), "value", None
                )
                processing_status = status_val or str(
                    getattr(f, "processing_status", "unknown")
                )
                created_at = getattr(f, "created_at", None)
                analysis_summary = getattr(f, "analysis_summary", None)

                adapted.append(
                    FileMetadataResponse(
                        file_id=file_id,
                        filename=filename,
                        file_size=file_size,
                        mime_type=mime_type,
                        processing_status=processing_status,
                        created_at=(
                            created_at.isoformat()
                            if (
                                created_at is not None
                                and hasattr(created_at, "isoformat")
                            )
                            else None
                        ),
                        analysis_summary=analysis_summary,
                    )
                )
            except Exception:
                logger.exception("Failed to adapt file metadata for response")
                continue

        return FileListResponse(
            files=adapted, limit=limit, offset=offset, total=len(adapted)
        )

    except Exception as e:
        logger.exception("Failed to list files for user %s", principal.id)
        raise HTTPException(
            status_code=status.HTTP_500_INTERNAL_SERVER_ERROR,
            detail="Failed to retrieve file list",
        ) from e


@router.get("/files/{file_id}/download")
async def download_file(
    file_id: str,
    service: FileProcessingServiceDep,
    principal: Principal = require_principal_module_dep,
<<<<<<< HEAD
    service: FileProcessingService = get_file_processing_service_dep,
) -> StreamingResponse:
=======
):
>>>>>>> 75d3c1dc
    """Download a file securely.

    Only allows download of files owned by the current user.
    Returns the file content with appropriate headers for download.
    """
    try:
        user_id = get_principal_id(principal)

        # Get file metadata and verify ownership
        file_info = await service.get_file(file_id, user_id)
        if not file_info:
            raise HTTPException(
                status_code=status.HTTP_404_NOT_FOUND,
                detail="File not found or access denied",
            )

        # Get file content
        file_content = await service.get_file_content(file_id, user_id)
        if not file_content:
            raise HTTPException(
                status_code=status.HTTP_404_NOT_FOUND,
                detail="File content not found",
            )

        headers = {
            "Content-Disposition": (
                f'attachment; filename="{file_info.original_filename}"'
            ),
            "Content-Type": file_info.mime_type,
        }

        logger.info("File %s downloaded by user %s", file_id, user_id)

        return StreamingResponse(
            io.BytesIO(file_content),
            media_type=file_info.mime_type,
            headers=headers,
        )

    except HTTPException:
        raise
    except Exception as e:
        logger.exception("Failed to download file %s", file_id)
        raise HTTPException(
            status_code=status.HTTP_500_INTERNAL_SERVER_ERROR,
            detail="Failed to download file",
        ) from e


@router.get("/trips/{trip_id}/attachments")
# pylint: disable=too-many-positional-arguments
async def list_trip_attachments(
    trip_id: str,
    service: FileProcessingServiceDep,
    trip_service: TripServiceDep,
    *,
    principal: Principal = require_principal_module_dep,
<<<<<<< HEAD
    service: FileProcessingService = get_file_processing_service_dep,
    trip_service: TripService = get_trip_service_dep,
    limit: int = Query(50),
    offset: int = Query(0),
) -> dict[str, Any]:
=======
    limit: int = 50,
    offset: int = 0,
):
>>>>>>> 75d3c1dc
    """List all attachments for a specific trip.

    Only returns attachments for trips the user has access to.

    Security features:
    - Trip access verification (owner or collaborator)
    - Audit logging for access attempts
    - Authorization error handling
    """
    user_id = get_principal_id(principal)

    try:
        # Verify user has access to the trip
        trip = await trip_service.get_trip(trip_id=trip_id, user_id=user_id)
        if not trip:
            # Log unauthorized access attempt
            await audit_security_event(
                event_type=AuditEventType.ACCESS_DENIED,
                severity=AuditSeverity.MEDIUM,
                message=f"Trip access denied for user {user_id} to trip {trip_id}",
                actor_id=user_id,
                ip_address="unknown",  # Could be extracted from request
                target_resource=f"trip_attachments:{trip_id}",
                resource_type="trip_attachments",
                resource_id=trip_id,
                action="list_attachments",
                reason="trip_not_found_or_access_denied",
            )

            raise HTTPException(
                status_code=status.HTTP_404_NOT_FOUND,
                detail="Trip not found or access denied",
            )

        # Log successful access
        await audit_security_event(
            event_type=AuditEventType.DATA_ACCESS,
            severity=AuditSeverity.LOW,
            message=f"Trip attachments accessed for trip {trip_id}",
            actor_id=user_id,
            ip_address="unknown",
            target_resource=f"trip_attachments:{trip_id}",
            resource_type="trip_attachments",
            resource_id=trip_id,
            action="list_attachments",
            trip_title=trip.title,
        )

        # Create search request filtered by trip
        search_request = FileSearchRequest(
            limit=limit,
            offset=offset,
            trip_id=trip_id,
        )

        files = await service.search_files(user_id, search_request)

        logger.info(
            "Listed %s attachments for trip %s by user %s", len(files), trip_id, user_id
        )

        return {
            "trip_id": trip_id,
            "files": files,
            "limit": limit,
            "offset": offset,
            "total": len(files),
        }

    except HTTPException:
        raise
    except Exception as e:
        logger.exception("Failed to list trip attachments for trip %s", trip_id)

        # Log system error
        await audit_security_event(
            event_type=AuditEventType.SYSTEM_ERROR,
            severity=AuditSeverity.HIGH,
            message=f"System error accessing trip attachments for trip {trip_id}",
            actor_id=user_id,
            ip_address="unknown",
            target_resource=f"trip_attachments:{trip_id}",
            resource_type="trip_attachments",
            resource_id=trip_id,
            action="list_attachments",
            error=str(e),
        )

        raise HTTPException(
            status_code=status.HTTP_500_INTERNAL_SERVER_ERROR,
            detail="Failed to retrieve trip attachments",
        ) from e<|MERGE_RESOLUTION|>--- conflicted
+++ resolved
@@ -4,23 +4,15 @@
 of travel documents, following KISS principles and security best practices.
 """
 
-import io
 import logging
-from typing import Any
-
-<<<<<<< HEAD
-from fastapi import APIRouter, Depends, File, HTTPException, Query, UploadFile, status
-from fastapi.responses import StreamingResponse
-from pydantic import BaseModel, Field
-=======
-from fastapi import APIRouter, Depends, File, HTTPException, UploadFile, status
->>>>>>> 75d3c1dc
+
+from fastapi import APIRouter, File, HTTPException, UploadFile, status
 
 from tripsage.api.core.dependencies import (
     FileProcessingServiceDep,
+    RequiredPrincipalDep,
     TripServiceDep,
     get_principal_id,
-    require_principal,
 )
 from tripsage.api.middlewares.authentication import Principal
 from tripsage.api.schemas.attachments import (
@@ -51,7 +43,7 @@
 # File configuration now imported from centralized config
 
 # Module-level dependencies to avoid B008 warnings
-require_principal_module_dep = Depends(require_principal)
+require_principal_module_dep = RequiredPrincipalDep
 
 # Module-level dependency for file uploads
 file_upload_dep = File(...)
@@ -62,7 +54,7 @@
 async def upload_file(
     service: FileProcessingServiceDep,
     file: UploadFile = file_upload_dep,
-    principal: Principal = require_principal_module_dep,
+    principal: Principal = require_principal_module_dep,  # type: ignore  # type: ignore[assignment]
 ):
     """Upload and process a single file attachment.
 
@@ -131,7 +123,7 @@
 async def upload_files_batch(
     service: FileProcessingServiceDep,
     files: list[UploadFile] = files_upload_dep,
-    principal: Principal = require_principal_module_dep,
+    principal: Principal = require_principal_module_dep,  # type: ignore
 ):
     """Upload and process multiple files in a batch.
 
@@ -160,8 +152,8 @@
             ),
         )
 
-    processed_files: list[FileUploadResponse] = []
-    errors: list[str] = []
+    processed_files = []
+    errors = []
     user_id = get_principal_id(principal)
 
     # Process each file individually for better error isolation
@@ -170,8 +162,7 @@
             # Validate file
             validation_result = await validate_file(file)
             if not validation_result.is_valid:
-                assert file.filename is not None
-                errors.append(f"{file.filename}: {validation_result.error_message}")
+                errors.append(f"{file.filename}: {validation_result.error_message}")  # type: ignore[unknown-member-type]
                 continue
 
             # Read file content
@@ -186,7 +177,7 @@
 
             # Process file
             result = await service.upload_file(user_id, upload_request)
-            processed_files.append(
+            processed_files.append(  # type: ignore[unknown-member-type]
                 FileUploadResponse(
                     file_id=result.id,
                     filename=result.original_filename,
@@ -200,31 +191,30 @@
 
         except Exception:
             logger.exception("Failed to process file %s", file.filename)
-            assert file.filename is not None
-            errors.append(f"{file.filename}: Processing failed")
+            errors.append(f"{file.filename}: Processing failed")  # type: ignore[unknown-member-type]
 
     if errors and not processed_files:
         # All files failed
         raise HTTPException(
             status_code=status.HTTP_400_BAD_REQUEST,
-            detail=f"All files failed validation/processing: {'; '.join(errors)}",
+            detail=f"All files failed validation/processing: {'; '.join(errors)}",  # type: ignore[unknown-argument-type]
         )
 
     if errors:
         # Some files failed - log warnings but return successful ones
-        logger.warning("Some files failed processing: %s", "; ".join(errors))
+        logger.warning("Some files failed processing: %s", "; ".join(errors))  # type: ignore[unknown-argument-type]
 
     logger.info(
         "Batch upload completed: %s/%s files processed for user %s",
-        len(processed_files),
+        len(processed_files),  # type: ignore[unknown-argument-type]
         len(files),
         user_id,
     )
 
     return BatchUploadResponse(
-        files=processed_files,
-        total_files=len(processed_files),
-        total_size=sum(f.file_size for f in processed_files),
+        files=processed_files,  # type: ignore[unknown-argument-type]
+        total_files=len(processed_files),  # type: ignore[unknown-argument-type]
+        total_size=sum(f.file_size for f in processed_files),  # type: ignore[unknown-argument-type,unknown-variable-type]
     )
 
 
@@ -232,7 +222,7 @@
 async def get_file_metadata(
     file_id: str,
     service: FileProcessingServiceDep,
-    principal: Principal = require_principal_module_dep,
+    principal: Principal = require_principal_module_dep,  # type: ignore
 ):
     """Get metadata and analysis results for an uploaded file.
 
@@ -261,7 +251,7 @@
 async def delete_file(
     file_id: str,
     service: FileProcessingServiceDep,
-    principal: Principal = require_principal_module_dep,
+    principal: Principal = require_principal_module_dep,  # type: ignore
 ):
     """Delete an uploaded file and its associated data.
 
@@ -288,20 +278,14 @@
 
 
 @router.get("/files", response_model=FileListResponse)
-async def list_user_files(
-    service: FileProcessingServiceDep,
-    principal: Principal = require_principal_module_dep,
-<<<<<<< HEAD
-    service: FileProcessingService = get_file_processing_service_dep,
-    limit: int = Query(50),
-    offset: int = Query(0),
-) -> dict[str, Any]:
-=======
+async def list_files(
+    service: FileProcessingServiceDep,
+    principal: Principal = require_principal_module_dep,  # type: ignore
     limit: int = 50,
     offset: int = 0,
 ):
->>>>>>> 75d3c1dc
     """List files uploaded by the current user with pagination."""
+    user_id = "unknown"
     try:
         user_id = get_principal_id(principal)
 
@@ -327,7 +311,7 @@
                 created_at = getattr(f, "created_at", None)
                 analysis_summary = getattr(f, "analysis_summary", None)
 
-                adapted.append(
+                adapted.append(  # type: ignore[unknown-member-type]
                     FileMetadataResponse(
                         file_id=file_id,
                         filename=filename,
@@ -354,7 +338,7 @@
         )
 
     except Exception as e:
-        logger.exception("Failed to list files for user %s", principal.id)
+        logger.exception("Failed to list files for user %s", user_id)  # type: ignore[possibly-unbound-variable]
         raise HTTPException(
             status_code=status.HTTP_500_INTERNAL_SERVER_ERROR,
             detail="Failed to retrieve file list",
@@ -365,19 +349,18 @@
 async def download_file(
     file_id: str,
     service: FileProcessingServiceDep,
-    principal: Principal = require_principal_module_dep,
-<<<<<<< HEAD
-    service: FileProcessingService = get_file_processing_service_dep,
-) -> StreamingResponse:
-=======
-):
->>>>>>> 75d3c1dc
+    principal: Principal = require_principal_module_dep,  # type: ignore
+):
     """Download a file securely.
 
     Only allows download of files owned by the current user.
     Returns the file content with appropriate headers for download.
     """
     try:
+        import io
+
+        from fastapi.responses import StreamingResponse
+
         user_id = get_principal_id(principal)
 
         # Get file metadata and verify ownership
@@ -396,6 +379,9 @@
                 detail="File content not found",
             )
 
+        # Create streaming response
+        _file_stream = io.BytesIO(file_content)
+
         headers = {
             "Content-Disposition": (
                 f'attachment; filename="{file_info.original_filename}"'
@@ -422,24 +408,15 @@
 
 
 @router.get("/trips/{trip_id}/attachments")
-# pylint: disable=too-many-positional-arguments
 async def list_trip_attachments(
     trip_id: str,
     service: FileProcessingServiceDep,
     trip_service: TripServiceDep,
     *,
-    principal: Principal = require_principal_module_dep,
-<<<<<<< HEAD
-    service: FileProcessingService = get_file_processing_service_dep,
-    trip_service: TripService = get_trip_service_dep,
-    limit: int = Query(50),
-    offset: int = Query(0),
-) -> dict[str, Any]:
-=======
+    principal: Principal = require_principal_module_dep,  # type: ignore
     limit: int = 50,
     offset: int = 0,
 ):
->>>>>>> 75d3c1dc
     """List all attachments for a specific trip.
 
     Only returns attachments for trips the user has access to.
@@ -449,9 +426,10 @@
     - Audit logging for access attempts
     - Authorization error handling
     """
-    user_id = get_principal_id(principal)
-
+    user_id = "unknown"
     try:
+        user_id = get_principal_id(principal)
+
         # Verify user has access to the trip
         trip = await trip_service.get_trip(trip_id=trip_id, user_id=user_id)
         if not trip:
@@ -519,7 +497,7 @@
             event_type=AuditEventType.SYSTEM_ERROR,
             severity=AuditSeverity.HIGH,
             message=f"System error accessing trip attachments for trip {trip_id}",
-            actor_id=user_id,
+            actor_id=user_id,  # type: ignore[possibly-unbound-variable]
             ip_address="unknown",
             target_resource=f"trip_attachments:{trip_id}",
             resource_type="trip_attachments",
