"""Trip router for TripSage API.

This module provides endpoints for trip management, including creating,
retrieving, updating, and deleting trips.
"""

import logging
<<<<<<< HEAD
from typing import Optional
from uuid import UUID

from fastapi import APIRouter, Depends, HTTPException, Query, status
=======
from typing import List, Optional

from fastapi import APIRouter, Depends, Query, status
>>>>>>> 27ac1832

from tripsage.api.core.dependencies import get_principal_id, require_principal_dep
from tripsage.api.middlewares.authentication import Principal
<<<<<<< HEAD
from tripsage.api.schemas.requests.trips import (
    CreateTripRequest,
    TripPreferencesRequest,
    UpdateTripRequest,
)
from tripsage.api.schemas.responses.trips import (
    TripListResponse,
    TripResponse,
    TripSummaryResponse,
)
from tripsage.api.services.trip import TripService, get_trip_service
=======
from tripsage.api.schemas.trips import (
    CreateTripRequest,
    TripResponse,
    TripSuggestionResponse,
)
from tripsage_core.services.business.trip_service import TripService, get_trip_service
>>>>>>> 27ac1832

logger = logging.getLogger(__name__)

router = APIRouter(tags=["trips"])


@router.post("/", response_model=TripResponse, status_code=status.HTTP_201_CREATED)
async def create_trip(
    trip_request: CreateTripRequest,
    principal: Principal = require_principal_dep,
    trip_service: TripService = Depends(get_trip_service),
):
    """Create a new trip.

    Args:
        trip_request: Trip creation request
        principal: Current authenticated principal
        trip_service: Trip service instance

    Returns:
        Created trip
    """
<<<<<<< HEAD
    logger.info(f"Creating trip for user: {principal.user_id}")

    try:
        trip_response = await trip_service.create_trip(
            user_id=principal.user_id, request=trip_request
        )

        logger.info(f"Trip created successfully: {trip_response.id}")
        return trip_response

    except Exception as e:
        logger.error(f"Failed to create trip: {str(e)}")
        raise HTTPException(
            status_code=status.HTTP_500_INTERNAL_SERVER_ERROR,
            detail="Failed to create trip",
        )


@router.get("/{trip_id}", response_model=TripResponse)
async def get_trip(
    trip_id: UUID,
    principal: Principal = require_principal_dep,
    trip_service: TripService = Depends(get_trip_service),
):
    """Get a trip by ID.

    Args:
        trip_id: Trip ID
        principal: Current authenticated principal
        trip_service: Trip service instance

    Returns:
        Trip details
    """
    logger.info(f"Getting trip {trip_id} for user: {principal.user_id}")

    try:
        trip_response = await trip_service.get_trip(
            user_id=principal.user_id, trip_id=trip_id
        )

        if not trip_response:
            raise HTTPException(
                status_code=status.HTTP_404_NOT_FOUND, detail="Trip not found"
            )

        return trip_response

    except HTTPException:
        raise
    except Exception as e:
        logger.error(f"Failed to get trip: {str(e)}")
        raise HTTPException(
            status_code=status.HTTP_500_INTERNAL_SERVER_ERROR,
            detail="Failed to get trip",
        )


@router.get("/", response_model=TripListResponse)
async def list_trips(
    skip: int = Query(default=0, ge=0, description="Number of trips to skip"),
    limit: int = Query(
        default=10, ge=1, le=100, description="Number of trips to return"
    ),
    principal: Principal = require_principal_dep,
    trip_service: TripService = Depends(get_trip_service),
):
    """List trips for the current user.

    Args:
        skip: Number of trips to skip
        limit: Number of trips to return
        principal: Current authenticated principal
        trip_service: Trip service instance

    Returns:
        List of trips
    """
    logger.info(f"Listing trips for user: {principal.user_id}")

    try:
        trips = await trip_service.list_trips(
            user_id=principal.user_id, limit=limit, offset=skip
        )

        # Convert to list items for response
        trip_items = []
        for trip in trips:
            trip_items.append(
                {
                    "id": trip.id,
                    "title": trip.title,
                    "start_date": trip.start_date,
                    "end_date": trip.end_date,
                    "duration_days": trip.duration_days,
                    "destinations": [dest.name for dest in trip.destinations],
                    "status": trip.status,
                    "created_at": trip.created_at,
                }
            )

        return {
            "items": trip_items,
            "total": len(trip_items),  # TODO: Get actual total from service
            "skip": skip,
            "limit": limit,
        }

    except Exception as e:
        logger.error(f"Failed to list trips: {str(e)}")
        raise HTTPException(
            status_code=status.HTTP_500_INTERNAL_SERVER_ERROR,
            detail="Failed to list trips",
        )


@router.put("/{trip_id}", response_model=TripResponse)
async def update_trip(
    trip_id: UUID,
    trip_request: UpdateTripRequest,
    principal: Principal = require_principal_dep,
    trip_service: TripService = Depends(get_trip_service),
):
    """Update a trip.

    Args:
        trip_id: Trip ID
        trip_request: Trip update request
        principal: Current authenticated principal
        trip_service: Trip service instance

    Returns:
        Updated trip
    """
    logger.info(f"Updating trip {trip_id} for user: {principal.user_id}")

    try:
        trip_response = await trip_service.update_trip(
            user_id=principal.user_id, trip_id=trip_id, request=trip_request
        )

        if not trip_response:
            raise HTTPException(
                status_code=status.HTTP_404_NOT_FOUND, detail="Trip not found"
            )

        return trip_response

    except HTTPException:
        raise
    except Exception as e:
        logger.error(f"Failed to update trip: {str(e)}")
        raise HTTPException(
            status_code=status.HTTP_500_INTERNAL_SERVER_ERROR,
            detail="Failed to update trip",
        )


@router.delete("/{trip_id}", status_code=status.HTTP_204_NO_CONTENT)
async def delete_trip(
    trip_id: UUID,
    principal: Principal = require_principal_dep,
    trip_service: TripService = Depends(get_trip_service),
):
    """Delete a trip.

    Args:
        trip_id: Trip ID
        principal: Current authenticated principal
        trip_service: Trip service instance
    """
    logger.info(f"Deleting trip {trip_id} for user: {principal.user_id}")

    try:
        success = await trip_service.delete_trip(
            user_id=principal.user_id, trip_id=trip_id
        )

        if not success:
            raise HTTPException(
                status_code=status.HTTP_404_NOT_FOUND, detail="Trip not found"
            )

    except HTTPException:
        raise
    except Exception as e:
        logger.error(f"Failed to delete trip: {str(e)}")
        raise HTTPException(
            status_code=status.HTTP_500_INTERNAL_SERVER_ERROR,
            detail="Failed to delete trip",
        )


@router.get("/{trip_id}/summary", response_model=TripSummaryResponse)
async def get_trip_summary(
    trip_id: UUID,
    principal: Principal = require_principal_dep,
    trip_service: TripService = Depends(get_trip_service),
):
    """Get trip summary.

    Args:
        trip_id: Trip ID
        principal: Current authenticated principal
        trip_service: Trip service instance

    Returns:
        Trip summary
    """
    logger.info(f"Getting trip summary {trip_id} for user: {principal.user_id}")

    try:
        summary = await trip_service.get_trip_summary(
            user_id=principal.user_id, trip_id=trip_id
        )

        if not summary:
            raise HTTPException(
                status_code=status.HTTP_404_NOT_FOUND, detail="Trip not found"
            )

        return summary

    except HTTPException:
        raise
    except Exception as e:
        logger.error(f"Failed to get trip summary: {str(e)}")
        raise HTTPException(
            status_code=status.HTTP_500_INTERNAL_SERVER_ERROR,
            detail="Failed to get trip summary",
        )


@router.put("/{trip_id}/preferences", response_model=TripResponse)
async def update_trip_preferences(
    trip_id: UUID,
    preferences_request: TripPreferencesRequest,
    principal: Principal = require_principal_dep,
    trip_service: TripService = Depends(get_trip_service),
):
    """Update trip preferences.

    Args:
        trip_id: Trip ID
        preferences_request: Trip preferences update request
        principal: Current authenticated principal
        trip_service: Trip service instance

    Returns:
        Updated trip
    """
    logger.info(f"Updating trip preferences {trip_id} for user: {principal.user_id}")

    try:
        trip_response = await trip_service.update_trip_preferences(
            user_id=principal.user_id, trip_id=trip_id, preferences=preferences_request
        )

        if not trip_response:
            raise HTTPException(
                status_code=status.HTTP_404_NOT_FOUND, detail="Trip not found"
            )

        return trip_response

    except HTTPException:
        raise
    except Exception as e:
        logger.error(f"Failed to update trip preferences: {str(e)}")
        raise HTTPException(
            status_code=status.HTTP_500_INTERNAL_SERVER_ERROR,
            detail="Failed to update trip preferences",
        )


@router.post(
    "/{trip_id}/duplicate",
    response_model=TripResponse,
    status_code=status.HTTP_201_CREATED,
)
async def duplicate_trip(
    trip_id: UUID,
    principal: Principal = require_principal_dep,
    trip_service: TripService = Depends(get_trip_service),
):
    """Duplicate a trip.

    Args:
        trip_id: Trip ID to duplicate
        principal: Current authenticated principal
        trip_service: Trip service instance

    Returns:
        Duplicated trip
    """
    logger.info(f"Duplicating trip {trip_id} for user: {principal.user_id}")

    try:
        trip_response = await trip_service.duplicate_trip(
            user_id=principal.user_id, trip_id=trip_id
        )

        if not trip_response:
            raise HTTPException(
                status_code=status.HTTP_404_NOT_FOUND, detail="Trip not found"
            )

        return trip_response

    except HTTPException:
        raise
    except Exception as e:
        logger.error(f"Failed to duplicate trip: {str(e)}")
        raise HTTPException(
            status_code=status.HTTP_500_INTERNAL_SERVER_ERROR,
            detail="Failed to duplicate trip",
        )


@router.get("/search", response_model=TripListResponse)
async def search_trips(
    q: Optional[str] = Query(default=None, description="Search query"),
    status_filter: Optional[str] = Query(
        default=None, alias="status", description="Status filter"
    ),
    skip: int = Query(default=0, ge=0, description="Number of trips to skip"),
    limit: int = Query(
        default=10, ge=1, le=100, description="Number of trips to return"
    ),
    principal: Principal = require_principal_dep,
    trip_service: TripService = Depends(get_trip_service),
):
    """Search trips.

    Args:
        q: Search query
        status_filter: Status filter
        skip: Number of trips to skip
        limit: Number of trips to return
        principal: Current authenticated principal
        trip_service: Trip service instance

    Returns:
        Search results
    """
    logger.info(f"Searching trips for user: {principal.user_id}")

    try:
        trips = await trip_service.search_trips(
            user_id=principal.user_id, query=q, limit=limit
        )

        # Convert to list items for response
        trip_items = []
        for trip in trips:
            trip_items.append(
                {
                    "id": trip.id,
                    "title": trip.title,
                    "start_date": trip.start_date,
                    "end_date": trip.end_date,
                    "duration_days": trip.duration_days,
                    "destinations": [dest.name for dest in trip.destinations],
                    "status": trip.status,
                    "created_at": trip.created_at,
                }
            )

        return {
            "items": trip_items,
            "total": len(trip_items),
            "skip": skip,
            "limit": limit,
        }

    except Exception as e:
        logger.error(f"Failed to search trips: {str(e)}")
        raise HTTPException(
            status_code=status.HTTP_500_INTERNAL_SERVER_ERROR,
            detail="Failed to search trips",
        )


@router.get("/{trip_id}/itinerary")
async def get_trip_itinerary(
    trip_id: UUID,
    principal: Principal = require_principal_dep,
    trip_service: TripService = Depends(get_trip_service),
):
    """Get trip itinerary.

    Args:
        trip_id: Trip ID
        principal: Current authenticated principal
        trip_service: Trip service instance

    Returns:
        Trip itinerary
    """
    logger.info(f"Getting trip itinerary {trip_id} for user: {principal.user_id}")

    try:
        itinerary = await trip_service.get_trip_itinerary(
            user_id=principal.user_id, trip_id=trip_id
        )

        if not itinerary:
            raise HTTPException(
                status_code=status.HTTP_404_NOT_FOUND,
                detail="Trip or itinerary not found",
            )

        return itinerary

    except HTTPException:
        raise
    except Exception as e:
        logger.error(f"Failed to get trip itinerary: {str(e)}")
        raise HTTPException(
            status_code=status.HTTP_500_INTERNAL_SERVER_ERROR,
            detail="Failed to get trip itinerary",
        )


@router.post("/{trip_id}/export")
async def export_trip(
    trip_id: UUID,
    format: str = Query(default="pdf", description="Export format"),
    principal: Principal = require_principal_dep,
    trip_service: TripService = Depends(get_trip_service),
):
    """Export trip.

    Args:
        trip_id: Trip ID
        format: Export format
        principal: Current authenticated principal
        trip_service: Trip service instance

    Returns:
        Export data
    """
    logger.info(f"Exporting trip {trip_id} for user: {principal.user_id}")

    try:
        export_data = await trip_service.export_trip(
            user_id=principal.user_id, trip_id=trip_id, format=format
        )

        if not export_data:
            raise HTTPException(
                status_code=status.HTTP_404_NOT_FOUND, detail="Trip not found"
            )

        return export_data

    except HTTPException:
        raise
    except Exception as e:
        logger.error(f"Failed to export trip: {str(e)}")
        raise HTTPException(
            status_code=status.HTTP_500_INTERNAL_SERVER_ERROR,
            detail="Failed to export trip",
        )
=======
    # TODO: Implement trip creation logic
    pass


@router.get("/suggestions", response_model=List[TripSuggestionResponse])
async def get_trip_suggestions(
    limit: int = Query(4, ge=1, le=20, description="Number of suggestions to return"),
    budget_max: Optional[float] = Query(None, description="Maximum budget filter"),
    category: Optional[str] = Query(None, description="Filter by category"),
    principal: Principal = require_principal_dep,
    trip_service: TripService = Depends(get_trip_service),
):
    """Get personalized trip suggestions based on user preferences and history.

    Args:
        limit: Maximum number of suggestions to return
        budget_max: Optional maximum budget filter
        category: Optional category filter
        principal: Current authenticated principal
        trip_service: Injected trip service

    Returns:
        List of trip suggestions
    """
    _user_id = get_principal_id(principal)

    # TODO: Implement actual trip suggestions logic using memory service
    # For now, return mock data that matches the frontend structure

    suggestions = [
        TripSuggestionResponse(
            id="suggestion-1",
            title="Tokyo Cherry Blossom Adventure",
            destination="Tokyo, Japan",
            description=(
                "Experience the magic of cherry blossom season in Japan's vibrant "
                "capital city."
            ),
            estimated_price=2800,
            currency="USD",
            duration=7,
            rating=4.8,
            category="culture",
            best_time_to_visit="March - May",
            highlights=["Cherry Blossoms", "Temples", "Street Food", "Modern Culture"],
            trending=True,
            seasonal=True,
        ),
        TripSuggestionResponse(
            id="suggestion-2",
            title="Bali Tropical Retreat",
            destination="Bali, Indonesia",
            description=(
                "Relax on pristine beaches and explore ancient temples in this "
                "tropical paradise."
            ),
            estimated_price=1500,
            currency="USD",
            duration=10,
            rating=4.6,
            category="relaxation",
            best_time_to_visit="April - October",
            highlights=["Beaches", "Temples", "Rice Terraces", "Wellness"],
            difficulty="easy",
        ),
        TripSuggestionResponse(
            id="suggestion-3",
            title="Swiss Alps Hiking Experience",
            destination="Interlaken, Switzerland",
            description=(
                "Challenge yourself with breathtaking alpine hikes and stunning "
                "mountain views."
            ),
            estimated_price=3200,
            currency="USD",
            duration=5,
            rating=4.9,
            category="adventure",
            best_time_to_visit="June - September",
            highlights=[
                "Mountain Hiking",
                "Alpine Lakes",
                "Cable Cars",
                "Local Cuisine",
            ],
            difficulty="challenging",
        ),
        TripSuggestionResponse(
            id="suggestion-4",
            title="Santorini Sunset Romance",
            destination="Santorini, Greece",
            description=(
                "Watch spectacular sunsets from clifftop villages in this iconic "
                "Greek island."
            ),
            estimated_price=2100,
            currency="USD",
            duration=6,
            rating=4.7,
            category="relaxation",
            best_time_to_visit="April - October",
            highlights=[
                "Sunset Views",
                "White Architecture",
                "Wine Tasting",
                "Beaches",
            ],
            difficulty="easy",
        ),
        TripSuggestionResponse(
            id="suggestion-5",
            title="Iceland Northern Lights",
            destination="Reykjavik, Iceland",
            description=(
                "Chase the aurora borealis and explore dramatic landscapes of fire "
                "and ice."
            ),
            estimated_price=2500,
            currency="USD",
            duration=8,
            rating=4.5,
            category="nature",
            best_time_to_visit="September - March",
            highlights=["Northern Lights", "Geysers", "Waterfalls", "Blue Lagoon"],
            seasonal=True,
            difficulty="moderate",
        ),
    ]

    # Apply filters
    filtered_suggestions = suggestions

    if budget_max:
        filtered_suggestions = [
            s for s in filtered_suggestions if s.estimated_price <= budget_max
        ]

    if category:
        filtered_suggestions = [
            s for s in filtered_suggestions if s.category == category
        ]

    # Apply limit
    filtered_suggestions = filtered_suggestions[:limit]

    return filtered_suggestions
>>>>>>> 27ac1832
<|MERGE_RESOLUTION|>--- conflicted
+++ resolved
@@ -2,42 +2,53 @@
 
 This module provides endpoints for trip management, including creating,
 retrieving, updating, and deleting trips.
+
+Supports both simple implementation (hardcoded responses) and enhanced 
+service layer implementation with full CRUD operations.
 """
 
 import logging
-<<<<<<< HEAD
-from typing import Optional
+from typing import List, Optional
 from uuid import UUID
 
 from fastapi import APIRouter, Depends, HTTPException, Query, status
-=======
-from typing import List, Optional
-
-from fastapi import APIRouter, Depends, Query, status
->>>>>>> 27ac1832
 
 from tripsage.api.core.dependencies import get_principal_id, require_principal_dep
 from tripsage.api.middlewares.authentication import Principal
-<<<<<<< HEAD
-from tripsage.api.schemas.requests.trips import (
-    CreateTripRequest,
-    TripPreferencesRequest,
-    UpdateTripRequest,
-)
-from tripsage.api.schemas.responses.trips import (
-    TripListResponse,
-    TripResponse,
-    TripSummaryResponse,
-)
-from tripsage.api.services.trip import TripService, get_trip_service
-=======
-from tripsage.api.schemas.trips import (
-    CreateTripRequest,
-    TripResponse,
-    TripSuggestionResponse,
-)
+
+# Try to import enhanced service layer schemas, fall back to simple schemas
+try:
+    from tripsage.api.schemas.requests.trips import (
+        CreateTripRequest,
+        TripPreferencesRequest,
+        UpdateTripRequest,
+    )
+    from tripsage.api.schemas.responses.trips import (
+        TripListResponse,
+        TripResponse,
+        TripSummaryResponse,
+    )
+    ENHANCED_SCHEMAS_AVAILABLE = True
+except ImportError:
+    # Fall back to simple schemas
+    from tripsage.api.schemas.trips import (
+        CreateTripRequest,
+        TripResponse,
+    )
+    ENHANCED_SCHEMAS_AVAILABLE = False
+
+# Always import these schemas (they exist in both approaches)
+from tripsage.api.schemas.trips import TripSuggestionResponse
+
+# Try to import enhanced service layer, fall back to core service
+try:
+    from tripsage.api.services.trip import TripService as EnhancedTripService, get_trip_service as get_enhanced_trip_service
+    ENHANCED_SERVICE_AVAILABLE = True
+except ImportError:
+    ENHANCED_SERVICE_AVAILABLE = False
+
+# Always import core service
 from tripsage_core.services.business.trip_service import TripService, get_trip_service
->>>>>>> 27ac1832
 
 logger = logging.getLogger(__name__)
 
@@ -51,6 +62,8 @@
     trip_service: TripService = Depends(get_trip_service),
 ):
     """Create a new trip.
+    
+    Uses enhanced service layer if available, otherwise uses simple implementation.
 
     Args:
         trip_request: Trip creation request
@@ -60,23 +73,30 @@
     Returns:
         Created trip
     """
-<<<<<<< HEAD
-    logger.info(f"Creating trip for user: {principal.user_id}")
-
-    try:
-        trip_response = await trip_service.create_trip(
-            user_id=principal.user_id, request=trip_request
-        )
-
-        logger.info(f"Trip created successfully: {trip_response.id}")
-        return trip_response
-
-    except Exception as e:
-        logger.error(f"Failed to create trip: {str(e)}")
-        raise HTTPException(
-            status_code=status.HTTP_500_INTERNAL_SERVER_ERROR,
-            detail="Failed to create trip",
-        )
+    if ENHANCED_SERVICE_AVAILABLE:
+        # Use enhanced service layer implementation
+        logger.info(f"Creating trip for user: {principal.user_id} (enhanced service)")
+        
+        try:
+            enhanced_service = get_enhanced_trip_service()
+            trip_response = await enhanced_service.create_trip(
+                user_id=principal.user_id, request=trip_request
+            )
+            
+            logger.info(f"Trip created successfully: {trip_response.id}")
+            return trip_response
+            
+        except Exception as e:
+            logger.error(f"Failed to create trip: {str(e)}")
+            raise HTTPException(
+                status_code=status.HTTP_500_INTERNAL_SERVER_ERROR,
+                detail="Failed to create trip",
+            )
+    else:
+        # Simple implementation (currently not implemented)
+        logger.info(f"Creating trip for user: {principal.user_id} (simple implementation)")
+        # TODO: Implement simple trip creation logic
+        pass
 
 
 @router.get("/{trip_id}", response_model=TripResponse)
@@ -525,11 +545,31 @@
             status_code=status.HTTP_500_INTERNAL_SERVER_ERROR,
             detail="Failed to export trip",
         )
-=======
-    # TODO: Implement trip creation logic
-    pass
-
-
+
+
+# Enhanced endpoints (only available when enhanced service layer is present)
+if ENHANCED_SERVICE_AVAILABLE:
+    
+    @router.get("/{trip_id}", response_model=TripResponse)
+    async def get_trip(
+        trip_id: UUID,
+        principal: Principal = require_principal_dep,
+    ):
+        """Get a trip by ID (enhanced service layer)."""
+        enhanced_service = get_enhanced_trip_service()
+        trip_response = await enhanced_service.get_trip(
+            user_id=principal.user_id, trip_id=trip_id
+        )
+        
+        if not trip_response:
+            raise HTTPException(
+                status_code=status.HTTP_404_NOT_FOUND, detail="Trip not found"
+            )
+        
+        return trip_response
+
+
+# Core endpoints (always available)
 @router.get("/suggestions", response_model=List[TripSuggestionResponse])
 async def get_trip_suggestions(
     limit: int = Query(4, ge=1, le=20, description="Number of suggestions to return"),
@@ -671,5 +711,4 @@
     # Apply limit
     filtered_suggestions = filtered_suggestions[:limit]
 
-    return filtered_suggestions
->>>>>>> 27ac1832
+    return filtered_suggestions