--- conflicted
+++ resolved
@@ -9,7 +9,6 @@
 
 from fastapi import (
     APIRouter,
-    Depends,
     HTTPException,
     Path,
     Query,
@@ -22,10 +21,9 @@
     AdminPrincipalDep,
     ApiKeyServiceDep,
     KeyMonitoringServiceDep,
+    RequiredPrincipalDep,
     get_principal_id,
-    require_principal,
-)
-from tripsage.api.middlewares.authentication import Principal
+)
 from tripsage.api.schemas.api_keys import (
     ApiKeyCreate,
     ApiKeyResponse,
@@ -59,7 +57,7 @@
     request: Request,
     response: Response,
     key_service: ApiKeyServiceDep,
-    principal: Principal = Depends(require_principal),
+    principal: RequiredPrincipalDep,
 ):
     """List all API keys for the current user.
 
@@ -89,7 +87,7 @@
     response: Response,
     key_data: ApiKeyCreate,
     key_service: ApiKeyServiceDep,
-    principal: Principal = Depends(require_principal),
+    principal: RequiredPrincipalDep,
 ):
     """Create a new API key.
 
@@ -126,18 +124,14 @@
         # Create the API key
         user_id = get_principal_id(principal)
         return await key_service.create_key(user_id, key_data)
-<<<<<<< HEAD
-    except Exception:
-=======
     except HTTPException:
         raise
     except Exception as e:
->>>>>>> 36c77dae
         logger.exception("Error creating API key")
         raise HTTPException(
             status_code=status.HTTP_500_INTERNAL_SERVER_ERROR,
-            detail="Failed to create API key.",
-        ) from None
+            detail=f"Failed to create API key: {e!s}",
+        ) from e
 
 
 @router.delete(
@@ -151,7 +145,7 @@
     request: Request,
     response: Response,
     key_service: ApiKeyServiceDep,
-    principal: Principal = Depends(require_principal),
+    principal: RequiredPrincipalDep,
     key_id: str = Path(..., description="The API key ID"),
 ):
     """Delete an API key.
@@ -198,7 +192,7 @@
     response: Response,
     key_data: ApiKeyValidateRequest,
     key_service: ApiKeyServiceDep,
-    principal: Principal = Depends(require_principal),
+    principal: RequiredPrincipalDep,
 ):
     """Validate an API key with the service.
 
@@ -228,7 +222,7 @@
     response: Response,
     key_data: ApiKeyRotateRequest,
     key_service: ApiKeyServiceDep,
-    principal: Principal = Depends(require_principal),
+    principal: RequiredPrincipalDep,
     key_id: str = Path(..., description="The API key ID"),
 ):
     """Rotate an API key.
@@ -300,8 +294,7 @@
     Returns:
         Key health metrics
     """
-<<<<<<< HEAD
-    _ = principal  # Enforce admin gating
+    _ = principal  # Enforce admin gating (principal is validated upstream)
     raw_metrics = await get_key_health_metrics()
 
     if raw_metrics.get("error"):
@@ -329,15 +322,6 @@
     }
 
     return raw_metrics
-=======
-    # Only allow admin users to access metrics
-    # This would normally check user roles, but for now we'll use a simple approach
-    try:
-        return await get_key_health_metrics()
-    except Exception:  # pragma: no cover - defensive fallback
-        logger.exception("Failed to retrieve API key metrics")
-        return {}
->>>>>>> 36c77dae
 
 
 @router.get(
@@ -350,13 +334,9 @@
 async def get_audit_log(
     request: Request,
     response: Response,
-<<<<<<< HEAD
+    monitoring_service: KeyMonitoringServiceDep,
     principal: AdminPrincipalDep,
-=======
-    monitoring_service: KeyMonitoringServiceDep,
-    principal: Principal = Depends(require_principal),
->>>>>>> 36c77dae
-    limit: int = Query(100, ge=1, le=1000),
+    limit: int = Query(20, ge=1, le=100),
 ):
     """Get API key audit log for a user.
 
