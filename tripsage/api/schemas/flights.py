--- conflicted
+++ resolved
@@ -1,147 +1,7 @@
 """Flight API schemas using Pydantic V2.
 
-<<<<<<< HEAD
-This module defines Pydantic models for flight-related API requests and responses.
-Consolidates both request and response schemas for flight operations.
-"""
-
-from datetime import date, datetime
-from typing import Any, Dict, List, Optional, Union
-from uuid import UUID
-
-from pydantic import BaseModel, Field, field_validator, model_validator
-
-from tripsage_core.models.schemas_common.enums import CabinClass
-
-# ===== Request Schemas =====
-
-
-class FlightSearchRequest(BaseModel):
-    """Request model for flight search."""
-
-    origin: str = Field(
-        description="Origin airport IATA code",
-        min_length=3,
-        max_length=3,
-    )
-    destination: str = Field(
-        description="Destination airport IATA code",
-        min_length=3,
-        max_length=3,
-    )
-    departure_date: date = Field(description="Departure date")
-    return_date: Optional[date] = Field(
-        default=None, description="Return date for round trips"
-    )
-    adults: int = Field(1, ge=1, le=9, description="Number of adult passengers")
-    children: int = Field(0, ge=0, le=9, description="Number of child passengers")
-    infants: int = Field(0, ge=0, le=4, description="Number of infant passengers")
-    cabin_class: CabinClass = Field(CabinClass.ECONOMY, description="Cabin class")
-    max_stops: Optional[int] = Field(
-        None, ge=0, le=3, description="Maximum number of stops"
-    )
-    max_price: Optional[float] = Field(None, gt=0, description="Maximum price in USD")
-    preferred_airlines: Optional[List[str]] = Field(
-        default=None, description="List of preferred airline codes"
-    )
-    trip_id: Optional[UUID] = Field(default=None, description="Associated trip ID")
-
-    @field_validator("origin", "destination")
-    @classmethod
-    def validate_airport_code(cls, v):
-        """Validate and standardize airport codes."""
-        if len(v) != 3:
-            raise ValueError("Airport code must be 3 characters (IATA code)")
-        return v.upper()
-
-    @model_validator(mode="after")
-    def validate_return_date(self) -> "FlightSearchRequest":
-        """Validate that return date is after departure date if provided."""
-        if (
-            self.return_date
-            and self.departure_date
-            and self.return_date < self.departure_date
-        ):
-            raise ValueError("Return date must be after departure date")
-        return self
-
-
-class MultiCityFlightSegment(BaseModel):
-    """Model for a multi-city flight segment."""
-
-    origin: str = Field(
-        description="Origin airport IATA code",
-        min_length=3,
-        max_length=3,
-    )
-    destination: str = Field(
-        description="Destination airport IATA code",
-        min_length=3,
-        max_length=3,
-    )
-    departure_date: date = Field(description="Departure date")
-
-    @field_validator("origin", "destination")
-    @classmethod
-    def validate_airport_code(cls, v):
-        """Validate and standardize airport codes."""
-        if len(v) != 3:
-            raise ValueError("Airport code must be 3 characters (IATA code)")
-        return v.upper()
-
-
-class MultiCityFlightSearchRequest(BaseModel):
-    """Request model for multi-city flight search."""
-
-    segments: List[MultiCityFlightSegment] = Field(
-        description="List of flight segments",
-        min_length=2,
-    )
-    adults: int = Field(1, ge=1, le=9, description="Number of adult passengers")
-    children: int = Field(0, ge=0, le=9, description="Number of child passengers")
-    infants: int = Field(0, ge=0, le=4, description="Number of infant passengers")
-    cabin_class: CabinClass = Field(CabinClass.ECONOMY, description="Cabin class")
-    max_stops: Optional[int] = Field(
-        None, ge=0, le=3, description="Maximum number of stops"
-    )
-    max_price: Optional[float] = Field(None, gt=0, description="Maximum price in USD")
-    preferred_airlines: Optional[List[str]] = Field(
-        default=None, description="List of preferred airline codes"
-    )
-    trip_id: Optional[UUID] = Field(default=None, description="Associated trip ID")
-
-    @model_validator(mode="after")
-    def validate_segments(self) -> "MultiCityFlightSearchRequest":
-        """Validate that there are at least two segments and dates are sequential."""
-        if len(self.segments) < 2:
-            raise ValueError("At least two segments are required for multi-city search")
-
-        # Check that dates are sequential
-        for i in range(len(self.segments) - 1):
-            if self.segments[i + 1].departure_date < self.segments[i].departure_date:
-                raise ValueError(
-                    f"Segment {i + 2} departure date must be on or after segment "
-                    f"{i + 1} departure date"
-                )
-
-        return self
-
-
-class AirportSearchRequest(BaseModel):
-    """Request model for airport search."""
-
-    query: str = Field(
-        description="Search query (airport name, city, or IATA code)",
-        min_length=1,
-        max_length=100,
-    )
-    limit: int = Field(
-        10, ge=1, le=50, description="Maximum number of results to return"
-    )
-=======
 This module re-exports consolidated flight schemas from schemas_common
 to maintain API compatibility while eliminating duplication.
->>>>>>> 93a3488a
 
 All flight-related schemas have been consolidated to
 tripsage_core.models.schemas_common.flight_schemas as the single source of truth
