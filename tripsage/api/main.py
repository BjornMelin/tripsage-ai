"""TripSage FastAPI Application.

This module initializes and configures the FastAPI application for TripSage,
including middleware, routers, exception handlers, and startup/shutdown events.
"""

import logging
import os
import re
from collections.abc import Awaitable, Callable
from contextlib import asynccontextmanager
from typing import Any, cast

from fastapi import FastAPI, Request, status
from fastapi.exceptions import RequestValidationError
from fastapi.middleware.cors import CORSMiddleware
from fastapi.responses import JSONResponse
from starlette.exceptions import HTTPException as StarletteHTTPException

from tripsage.api.core.config import Settings, get_settings
from tripsage.api.core.openapi import custom_openapi as build_openapi_schema
from tripsage.api.limiting import install_rate_limiting
from tripsage.api.middlewares import (
    AuthenticationMiddleware,
    LoggingMiddleware,
)
from tripsage.api.routers import (
    accommodations,
    activities,
    attachments,
    auth,
    chat,
    config,
    dashboard,
    destinations,
    flights,
    health,
    itineraries,
    keys,
    memory,
    search,
    trips,
    users,
)

# Removed ServiceRegistry: use direct lifespan-managed instances
from tripsage.app_state import initialise_app_state, shutdown_app_state
from tripsage_core.exceptions.exceptions import (
    CoreAuthenticationError,
    CoreExternalAPIError,
    CoreKeyValidationError,
    CoreRateLimitError,
    CoreTripSageError,
    CoreValidationError,
)
from tripsage_core.observability.otel import setup_otel
<<<<<<< HEAD
from tripsage_core.services.business.api_key_service import ApiKeyService
from tripsage_core.services.external_apis.google_maps_service import GoogleMapsService
=======
>>>>>>> 36c77dae


logger: logging.Logger = logging.getLogger(__name__)


def format_error_response(exc: CoreTripSageError, _request: Request) -> dict[str, Any]:
    """Format error response with simple, consistent structure."""
    class_name = exc.__class__.__name__
    base_name = class_name.removeprefix("Core").removesuffix("Error")
    snake_case = re.sub(r"(?<!^)(?=[A-Z])", "_", base_name).lower()
    return {
        "error": True,
        "message": exc.message,
        "code": exc.code,
        "type": snake_case,
    }


async def authentication_error_handler(
    request: Request, exc: Exception
) -> JSONResponse:
    """Handle authentication errors."""
    error = cast(CoreAuthenticationError, exc)
    logger.warning(
        "Authentication error", extra={"path": request.url.path}, exc_info=False
    )
    return JSONResponse(
        status_code=error.status_code,
        content=format_error_response(error, request),
    )

<<<<<<< HEAD

async def key_validation_error_handler(
    request: Request, exc: Exception
) -> JSONResponse:
    """Handle API key validation errors."""
    error = cast(CoreKeyValidationError, exc)
    logger.warning(
        "Key validation error", extra={"path": request.url.path}, exc_info=False
    )
    return JSONResponse(
        status_code=error.status_code,
        content=format_error_response(error, request),
    )


async def rate_limit_error_handler(request: Request, exc: Exception) -> JSONResponse:
    """Handle rate limit errors."""
    error = cast(CoreRateLimitError, exc)
    logger.warning(
        "Rate limit exceeded: %s",
        error.message,
        extra={"path": request.url.path},
    )
    details = getattr(error, "details", None)
    additional_context: dict[str, Any]
    if isinstance(details, dict):
        raw_context: Any = cast(dict[str, Any], details).get("additional_context", {})
    else:
        raw_context = getattr(details, "additional_context", {})

    if isinstance(raw_context, dict):
        additional_context = cast(dict[str, Any], raw_context)
    else:
        additional_context = {}

    retry_after = 60
    retry_after_value = additional_context.get("retry_after")
    if retry_after_value is not None:
        try:
            retry_after = int(float(retry_after_value))
        except (TypeError, ValueError):
            logger.debug(
                "Invalid retry_after value %r; defaulting to %s",
                retry_after_value,
                retry_after,
            )
    return JSONResponse(
        status_code=error.status_code,
        content=format_error_response(error, request),
        headers={"Retry-After": str(retry_after)},
    )


async def external_api_error_handler(request: Request, exc: Exception) -> JSONResponse:
    """Handle external API errors."""
    error = cast(CoreExternalAPIError, exc)
    logger.exception("External API error", extra={"path": request.url.path})
    return JSONResponse(
        status_code=error.status_code,
        content=format_error_response(error, request),
    )


async def validation_error_handler(request: Request, exc: Exception) -> JSONResponse:
    """Handle validation errors."""
    error = cast(CoreValidationError, exc)
    logger.warning(
        "Validation error: %s",
        error.message,
        extra={"path": request.url.path},
    )
    return JSONResponse(
        status_code=error.status_code,
        content=format_error_response(error, request),
    )


async def core_tripsage_error_handler(request: Request, exc: Exception) -> JSONResponse:
    """Handle all other core TripSage exceptions."""
    error = cast(CoreTripSageError, exc)
    logger.exception("Core error", extra={"path": request.url.path})
    return JSONResponse(
        status_code=error.status_code,
        content=format_error_response(error, request),
    )


async def request_validation_error_handler(
    request: Request, exc: Exception
) -> JSONResponse:
    """Handle FastAPI request validation errors."""
    validation_error = cast(RequestValidationError, exc)
    errors = [
        {
            "field": ".".join(str(value) for value in error_detail["loc"]),
            "message": error_detail["msg"],
            "type": error_detail["type"],
        }
        for error_detail in validation_error.errors()
    ]

    logger.warning(
        "Validation errors: %s", len(errors), extra={"path": request.url.path}
    )

    return JSONResponse(
        status_code=status.HTTP_422_UNPROCESSABLE_ENTITY,
        content={
            "error": True,
            "message": "Request validation failed",
            "code": "VALIDATION_ERROR",
            "type": "validation",
            "errors": errors,
        },
    )


async def http_exception_handler(request: Request, exc: Exception) -> JSONResponse:
    """Handle HTTP exceptions."""
    http_error = cast(StarletteHTTPException, exc)
    detail_value: Any = http_error.detail
    if isinstance(detail_value, str):
        message = detail_value or f"HTTP {http_error.status_code} error"
    elif detail_value is None:
        message = f"HTTP {http_error.status_code} error"
    else:
        message = str(detail_value)
    logger.warning(
        "HTTP %s: %s",
        http_error.status_code,
        message,
        extra={"path": request.url.path},
    )
    return JSONResponse(
        status_code=http_error.status_code,
        content={
            "error": True,
            "message": message,
            "code": f"HTTP_{http_error.status_code}",
            "type": "http",
        },
    )
=======
    Args:
        app: The FastAPI application
    """
    services, orchestrator = await initialise_app_state(app)

    # Instantiate shared agents after services are ready
    from tripsage.agents.chat import ChatAgent

    app.state.chat_agent = ChatAgent(
        services=services,
        orchestrator=orchestrator,
    )

    # Start database connection monitor for unified health reporting
    database_monitor = None
    try:
        db_service = services.database_service
        if db_service is None:
            raise RuntimeError("Database service unavailable during startup")
        from tripsage_core.services.infrastructure.database_monitor import (
            DatabaseConnectionMonitor,
        )

        database_monitor = DatabaseConnectionMonitor(
            database_service=db_service,
        )
        await database_monitor.start_monitoring()
        app.state.database_monitor = database_monitor
    except Exception:  # noqa: BLE001 - non-critical
        logger.warning("DatabaseConnectionMonitor initialization failed")

    try:
        yield  # Application runs here
    finally:
        if database_monitor is not None:
            await database_monitor.stop_monitoring()
            if hasattr(app.state, "database_monitor"):
                delattr(app.state, "database_monitor")
        if hasattr(app.state, "chat_agent"):
            delattr(app.state, "chat_agent")
        await shutdown_app_state(app)
>>>>>>> 36c77dae


async def general_exception_handler(request: Request, exc: Exception) -> JSONResponse:
    """Handle all other unhandled exceptions."""
    logger.exception("Unhandled exception", extra={"path": request.url.path})

    content: dict[str, Any] = {
        "error": True,
        "message": "Internal server error",
        "code": "INTERNAL_ERROR",
        "type": "internal",
    }

    app_settings: Settings | None = getattr(request.app.state, "settings", None)
    if app_settings and getattr(app_settings, "debug", False):
        content["debug"] = {
            "exception_type": type(exc).__name__,
            "exception_message": str(exc),
        }

    return JSONResponse(
        status_code=status.HTTP_500_INTERNAL_SERVER_ERROR,
        content=content,
    )


def register_exception_handlers(app: FastAPI) -> None:
    """Attach structured exception handlers to the FastAPI application."""
    app.add_exception_handler(CoreAuthenticationError, authentication_error_handler)
    app.add_exception_handler(CoreKeyValidationError, key_validation_error_handler)
    app.add_exception_handler(CoreRateLimitError, rate_limit_error_handler)
    app.add_exception_handler(CoreExternalAPIError, external_api_error_handler)
    app.add_exception_handler(CoreValidationError, validation_error_handler)
    app.add_exception_handler(CoreTripSageError, core_tripsage_error_handler)
    app.add_exception_handler(RequestValidationError, request_validation_error_handler)
    app.add_exception_handler(StarletteHTTPException, http_exception_handler)
    app.add_exception_handler(Exception, general_exception_handler)


def register_app_routers(app: FastAPI) -> None:
    """Attach all API routers to the FastAPI application."""
    app.include_router(health.router, prefix="/api", tags=["health"])
    app.include_router(dashboard.router, prefix="/api", tags=["dashboard"])
    # dashboard_realtime router is temporarily excluded pending module finalization
    app.include_router(keys.router, prefix="/api/keys", tags=["api_keys"])
    app.include_router(auth.router, prefix="/api/auth", tags=["auth"])
    app.include_router(chat.router, prefix="/api/chat", tags=["chat"])
    app.include_router(
        attachments.router, prefix="/api/attachments", tags=["attachments"]
    )
    app.include_router(trips.router, prefix="/api/trips", tags=["trips"])
    app.include_router(flights.router, prefix="/api/flights", tags=["flights"])
    app.include_router(
        accommodations.router,
        prefix="/api/accommodations",
        tags=["accommodations"],
    )
    app.include_router(
        destinations.router,
        prefix="/api/destinations",
        tags=["destinations"],
    )
    app.include_router(
        itineraries.router, prefix="/api/itineraries", tags=["itineraries"]
    )
    app.include_router(activities.router, prefix="/api/activities", tags=["activities"])
    app.include_router(search.router, prefix="/api/search", tags=["search"])
    app.include_router(memory.router, prefix="/api", tags=["memory"])
    app.include_router(users.router, prefix="/api/users", tags=["users"])
    app.include_router(config.router, prefix="/api", tags=["configuration"])


def prepare_instrumentation(
    settings: Settings,
) -> tuple[bool, Callable[[FastAPI], None] | None]:
    """Determine instrumentation strategy and return ASGI toggle plus FastAPI hook."""
    enable_asgi = "asgi" in settings.otel_instrumentation.split(",")
    fastapi_instrument_app: Callable[[FastAPI], None] | None = None
    if "fastapi" in settings.otel_instrumentation.split(","):
        try:
            import importlib

            fastapi_module = importlib.import_module(
                "opentelemetry.instrumentation.fastapi"
            )
            instrumentor_cls = getattr(fastapi_module, "FastAPIInstrumentor", None)
        except ImportError:  # pragma: no cover - optional dep
            if not enable_asgi:
                enable_asgi = True
                logger.warning(
                    "FastAPI instrumentation unavailable; enabling ASGI "
                    "instrumentation fallback."
                )
            else:
                logger.warning(
                    "FastAPI instrumentation unavailable; retaining ASGI "
                    "instrumentation."
                )
        else:
            if instrumentor_cls is None:
                if not enable_asgi:
                    enable_asgi = True
                    logger.warning(
                        "FastAPI instrumentation module missing FastAPIInstrumentor; "
                        "enabling ASGI instrumentation fallback."
                    )
                else:
                    logger.warning(
                        "FastAPI instrumentation module missing FastAPIInstrumentor; "
                        "retaining ASGI instrumentation."
                    )
            else:
                fastapi_instrument_app = cast(
                    Callable[[FastAPI], None],
                    instrumentor_cls().instrument_app,
                )
                if enable_asgi:
                    enable_asgi = False
                    logger.warning(
                        "FastAPI+ASGI instrumentation both enabled; disabling ASGI."
                    )
    return enable_asgi, fastapi_instrument_app


def configure_middlewares(app: FastAPI, settings: Settings) -> None:
    """Configure shared middleware stack for the API."""
    app.add_middleware(
        CORSMiddleware,
        allow_origins=settings.cors_origins,
        allow_credentials=settings.cors_credentials,
        allow_methods=["*"],
        allow_headers=["*"],
    )

    app.add_middleware(LoggingMiddleware)
    app.add_middleware(
        AuthenticationMiddleware,
        settings=settings,
    )
    install_rate_limiting(app, settings)


def attach_custom_openapi(app: FastAPI) -> None:
    """Attach the custom OpenAPI generator."""

    def generate_openapi_schema() -> dict[str, Any]:
        """Generate OpenAPI schema."""
        openapi_factory = cast(
            Callable[[FastAPI], dict[str, Any]], build_openapi_schema
        )
        return openapi_factory(app)

    app.openapi = generate_openapi_schema


def configure_observability(settings: Settings, enable_asgi: bool) -> None:
    """Configure OpenTelemetry exporters based on settings."""
    if settings.is_testing:
        return

    setup_otel(
        service_name="tripsage-api",
        service_version=settings.api_version,
        environment=settings.environment,
        enable_fastapi=False,  # instrument FastAPI via instrument_app below
        enable_asgi=enable_asgi,
        enable_httpx="httpx" in settings.otel_instrumentation.split(","),
        enable_redis="redis" in settings.otel_instrumentation.split(","),
    )


def initialize_fastapi_app(settings: Settings) -> FastAPI:
    """Create the FastAPI application with docs configuration."""
    app = FastAPI(
        title=settings.api_title,
        description="TripSage AI Travel Planning API",
        version=settings.api_version,
        docs_url="/api/docs" if not settings.is_production else None,
        redoc_url="/api/redoc" if not settings.is_production else None,
        openapi_url="/api/openapi.json" if not settings.is_production else None,
        lifespan=lifespan,
    )
    app.state.settings = settings
    app.state.security_ready = False
    return app


def finalize_fastapi_instrumentation(
    app: FastAPI, instrument_app: Callable[[FastAPI], None] | None
) -> None:
    """Instrument FastAPI if instrumentation hook is available."""
    if instrument_app is not None:
        instrument_app(app)


def install_log_correlation() -> None:
    """Install trace/log correlation hooks."""
    try:
        from tripsage_core.observability.log_correlation import (
            install_trace_log_correlation as _install_trace_log_correlation,
        )

        _install_trace_log_correlation()
    except Exception:  # noqa: BLE001 - never break startup on logging issues
        logger.warning("Trace log correlation not installed")


async def _run_cleanup_callbacks(
    callbacks: list[tuple[str, Callable[[], Awaitable[None]]]],
) -> None:
    for label, callback in reversed(callbacks):
        try:
            await callback()
        except Exception:  # noqa: BLE001 - log and continue cleanup
            logger.warning("Cleanup failed for %s", label, exc_info=True)


async def startup_services(app: FastAPI) -> None:
    """Initialise long-lived services required for the API lifespan."""
    cleanup_callbacks: list[tuple[str, Callable[[], Awaitable[None]]]] = []
    app.state.shutdown_callbacks = cleanup_callbacks
    try:
        logger.info("Initializing MCP service on API startup")
        from tripsage_core.services.airbnb_mcp import AirbnbMCP

        app.state.mcp_service = AirbnbMCP()
        await app.state.mcp_service.initialize()
        cleanup_callbacks.append(("MCP Manager", app.state.mcp_service.shutdown))

        logger.info("Initializing Cache service")
        from tripsage_core.services.infrastructure.cache_service import CacheService

        app.state.cache_service = CacheService()
        await app.state.cache_service.connect()
        cleanup_callbacks.append(("Cache service", app.state.cache_service.disconnect))

        logger.info("Initializing API key service")
        from tripsage_core.services.infrastructure.database_service import (
            get_database_service as _get_database_service,
        )

        db_service = await _get_database_service()
        cache_service = app.state.cache_service
        app.state.api_key_service = ApiKeyService(
            db=db_service,
            cache=cache_service,
            settings=app.state.settings,
        )

        async def _close_api_key_service() -> None:
            service: ApiKeyService | None = getattr(app.state, "api_key_service", None)
            if service is not None:
                await service.client.aclose()

        cleanup_callbacks.append(("API key service", _close_api_key_service))
        app.state.security_ready = True

        logger.info("Initializing Google Maps service")
        app.state.google_maps_service = GoogleMapsService()
        await app.state.google_maps_service.connect()
        cleanup_callbacks.append(
            ("Google Maps service", app.state.google_maps_service.close)
        )

        try:
            from tripsage_core.services.infrastructure.database_monitor import (
                DatabaseConnectionMonitor,
            )
            from tripsage_core.services.infrastructure.database_service import (
                get_database_service,
            )

            db_service = await get_database_service()
            app.state.database_monitor = DatabaseConnectionMonitor(
                database_service=db_service
            )
            await app.state.database_monitor.start_monitoring()
            cleanup_callbacks.append(
                ("Database monitor", app.state.database_monitor.stop_monitoring)
            )
        except Exception:  # noqa: BLE001 - do not break startup if monitor fails
            logger.warning(
                "DatabaseConnectionMonitor initialization failed", exc_info=True
            )
    except Exception:
        app.state.security_ready = False
        await _run_cleanup_callbacks(cleanup_callbacks)
        raise


async def shutdown_services(app: FastAPI) -> None:
    """Gracefully shut down services initialised during lifespan."""
    callbacks = getattr(app.state, "shutdown_callbacks", [])
    await _run_cleanup_callbacks(callbacks)
    app.state.shutdown_callbacks = []
    app.state.security_ready = False


@asynccontextmanager
async def lifespan(app: FastAPI):
    """FastAPI lifespan context manager for startup and shutdown events.

    Args:
        app: The FastAPI application
    """
    await startup_services(app)
    try:
        yield  # Application runs here
    finally:
        await shutdown_services(app)


def create_app() -> FastAPI:  # pylint: disable=too-many-statements
    """Create and configure the FastAPI application.

    Returns:
        The configured FastAPI application
    """
    settings = get_settings()
    enable_asgi, fastapi_instrument_app = prepare_instrumentation(settings)
    configure_observability(settings, enable_asgi)
    app = initialize_fastapi_app(settings)

    finalize_fastapi_instrumentation(app, fastapi_instrument_app)
    install_log_correlation()
    configure_middlewares(app, settings)
    register_exception_handlers(app)
    register_app_routers(app)
    attach_custom_openapi(app)

    logger.info("FastAPI application configured with %s routes", len(app.routes))
    return app


app = create_app()


if __name__ == "__main__":
    import uvicorn

    host = os.getenv("TRIPSAGE_API_HOST", "127.0.0.1")
    port = int(os.getenv("TRIPSAGE_API_PORT", "8001"))
    reload = os.getenv("TRIPSAGE_API_RELOAD", "true").lower() == "true"

    uvicorn.run(
        "tripsage.api.main:app",
        host=host,
        port=port,
        reload=reload,
    )<|MERGE_RESOLUTION|>--- conflicted
+++ resolved
@@ -6,10 +6,8 @@
 
 import logging
 import os
-import re
-from collections.abc import Awaitable, Callable
 from contextlib import asynccontextmanager
-from typing import Any, cast
+from typing import Any
 
 from fastapi import FastAPI, Request, status
 from fastapi.exceptions import RequestValidationError
@@ -17,11 +15,10 @@
 from fastapi.responses import JSONResponse
 from starlette.exceptions import HTTPException as StarletteHTTPException
 
-from tripsage.api.core.config import Settings, get_settings
-from tripsage.api.core.openapi import custom_openapi as build_openapi_schema
+from tripsage.api.core.config import get_settings
+from tripsage.api.core.openapi import custom_openapi
 from tripsage.api.limiting import install_rate_limiting
 from tripsage.api.middlewares import (
-    AuthenticationMiddleware,
     LoggingMiddleware,
 )
 from tripsage.api.routers import (
@@ -54,186 +51,25 @@
     CoreValidationError,
 )
 from tripsage_core.observability.otel import setup_otel
-<<<<<<< HEAD
-from tripsage_core.services.business.api_key_service import ApiKeyService
-from tripsage_core.services.external_apis.google_maps_service import GoogleMapsService
-=======
->>>>>>> 36c77dae
-
-
-logger: logging.Logger = logging.getLogger(__name__)
-
-
-def format_error_response(exc: CoreTripSageError, _request: Request) -> dict[str, Any]:
+
+
+logger: "logging.Logger" = logging.getLogger(__name__)  # pylint: disable=no-member
+
+
+def format_error_response(exc: CoreTripSageError, request: Request) -> dict[str, Any]:
     """Format error response with simple, consistent structure."""
-    class_name = exc.__class__.__name__
-    base_name = class_name.removeprefix("Core").removesuffix("Error")
-    snake_case = re.sub(r"(?<!^)(?=[A-Z])", "_", base_name).lower()
     return {
         "error": True,
         "message": exc.message,
         "code": exc.code,
-        "type": snake_case,
+        "type": exc.__class__.__name__.replace("Core", "").replace("Error", "").lower(),
     }
 
 
-async def authentication_error_handler(
-    request: Request, exc: Exception
-) -> JSONResponse:
-    """Handle authentication errors."""
-    error = cast(CoreAuthenticationError, exc)
-    logger.warning(
-        "Authentication error", extra={"path": request.url.path}, exc_info=False
-    )
-    return JSONResponse(
-        status_code=error.status_code,
-        content=format_error_response(error, request),
-    )
-
-<<<<<<< HEAD
-
-async def key_validation_error_handler(
-    request: Request, exc: Exception
-) -> JSONResponse:
-    """Handle API key validation errors."""
-    error = cast(CoreKeyValidationError, exc)
-    logger.warning(
-        "Key validation error", extra={"path": request.url.path}, exc_info=False
-    )
-    return JSONResponse(
-        status_code=error.status_code,
-        content=format_error_response(error, request),
-    )
-
-
-async def rate_limit_error_handler(request: Request, exc: Exception) -> JSONResponse:
-    """Handle rate limit errors."""
-    error = cast(CoreRateLimitError, exc)
-    logger.warning(
-        "Rate limit exceeded: %s",
-        error.message,
-        extra={"path": request.url.path},
-    )
-    details = getattr(error, "details", None)
-    additional_context: dict[str, Any]
-    if isinstance(details, dict):
-        raw_context: Any = cast(dict[str, Any], details).get("additional_context", {})
-    else:
-        raw_context = getattr(details, "additional_context", {})
-
-    if isinstance(raw_context, dict):
-        additional_context = cast(dict[str, Any], raw_context)
-    else:
-        additional_context = {}
-
-    retry_after = 60
-    retry_after_value = additional_context.get("retry_after")
-    if retry_after_value is not None:
-        try:
-            retry_after = int(float(retry_after_value))
-        except (TypeError, ValueError):
-            logger.debug(
-                "Invalid retry_after value %r; defaulting to %s",
-                retry_after_value,
-                retry_after,
-            )
-    return JSONResponse(
-        status_code=error.status_code,
-        content=format_error_response(error, request),
-        headers={"Retry-After": str(retry_after)},
-    )
-
-
-async def external_api_error_handler(request: Request, exc: Exception) -> JSONResponse:
-    """Handle external API errors."""
-    error = cast(CoreExternalAPIError, exc)
-    logger.exception("External API error", extra={"path": request.url.path})
-    return JSONResponse(
-        status_code=error.status_code,
-        content=format_error_response(error, request),
-    )
-
-
-async def validation_error_handler(request: Request, exc: Exception) -> JSONResponse:
-    """Handle validation errors."""
-    error = cast(CoreValidationError, exc)
-    logger.warning(
-        "Validation error: %s",
-        error.message,
-        extra={"path": request.url.path},
-    )
-    return JSONResponse(
-        status_code=error.status_code,
-        content=format_error_response(error, request),
-    )
-
-
-async def core_tripsage_error_handler(request: Request, exc: Exception) -> JSONResponse:
-    """Handle all other core TripSage exceptions."""
-    error = cast(CoreTripSageError, exc)
-    logger.exception("Core error", extra={"path": request.url.path})
-    return JSONResponse(
-        status_code=error.status_code,
-        content=format_error_response(error, request),
-    )
-
-
-async def request_validation_error_handler(
-    request: Request, exc: Exception
-) -> JSONResponse:
-    """Handle FastAPI request validation errors."""
-    validation_error = cast(RequestValidationError, exc)
-    errors = [
-        {
-            "field": ".".join(str(value) for value in error_detail["loc"]),
-            "message": error_detail["msg"],
-            "type": error_detail["type"],
-        }
-        for error_detail in validation_error.errors()
-    ]
-
-    logger.warning(
-        "Validation errors: %s", len(errors), extra={"path": request.url.path}
-    )
-
-    return JSONResponse(
-        status_code=status.HTTP_422_UNPROCESSABLE_ENTITY,
-        content={
-            "error": True,
-            "message": "Request validation failed",
-            "code": "VALIDATION_ERROR",
-            "type": "validation",
-            "errors": errors,
-        },
-    )
-
-
-async def http_exception_handler(request: Request, exc: Exception) -> JSONResponse:
-    """Handle HTTP exceptions."""
-    http_error = cast(StarletteHTTPException, exc)
-    detail_value: Any = http_error.detail
-    if isinstance(detail_value, str):
-        message = detail_value or f"HTTP {http_error.status_code} error"
-    elif detail_value is None:
-        message = f"HTTP {http_error.status_code} error"
-    else:
-        message = str(detail_value)
-    logger.warning(
-        "HTTP %s: %s",
-        http_error.status_code,
-        message,
-        extra={"path": request.url.path},
-    )
-    return JSONResponse(
-        status_code=http_error.status_code,
-        content={
-            "error": True,
-            "message": message,
-            "code": f"HTTP_{http_error.status_code}",
-            "type": "http",
-        },
-    )
-=======
+@asynccontextmanager
+async def lifespan(app: FastAPI):
+    """FastAPI lifespan context manager for startup and shutdown events.
+
     Args:
         app: The FastAPI application
     """
@@ -275,52 +111,231 @@
         if hasattr(app.state, "chat_agent"):
             delattr(app.state, "chat_agent")
         await shutdown_app_state(app)
->>>>>>> 36c77dae
-
-
-async def general_exception_handler(request: Request, exc: Exception) -> JSONResponse:
-    """Handle all other unhandled exceptions."""
-    logger.exception("Unhandled exception", extra={"path": request.url.path})
-
-    content: dict[str, Any] = {
-        "error": True,
-        "message": "Internal server error",
-        "code": "INTERNAL_ERROR",
-        "type": "internal",
-    }
-
-    app_settings: Settings | None = getattr(request.app.state, "settings", None)
-    if app_settings and getattr(app_settings, "debug", False):
-        content["debug"] = {
-            "exception_type": type(exc).__name__,
-            "exception_message": str(exc),
+
+
+def create_app() -> FastAPI:  # pylint: disable=too-many-statements
+    """Create and configure the FastAPI application.
+
+    Returns:
+        The configured FastAPI application
+    """
+    settings = get_settings()
+
+    # Initialize OpenTelemetry once using settings-driven flags (skip in testing).
+    # Prevent duplicate server spans by preferring FastAPI instrumentation when both
+    # toggles are enabled: we instrument FastAPI after app creation below, so pass
+    # enable_fastapi=False here and disable ASGI if FastAPI instr is enabled.
+    enable_asgi = getattr(settings, "enable_asgi_instrumentation", False)
+    if getattr(settings, "enable_fastapi_instrumentation", False) and enable_asgi:
+        enable_asgi = False
+        logger.warning("FastAPI+ASGI instrumentation both enabled; disabling ASGI.")
+
+    if not settings.is_testing:
+        setup_otel(
+            service_name="tripsage-api",
+            service_version=settings.api_version,
+            environment=settings.environment,
+            enable_fastapi=False,  # instrument FastAPI via instrument_app below
+            enable_asgi=enable_asgi,
+            enable_httpx=getattr(settings, "enable_httpx_instrumentation", False),
+            enable_redis=getattr(settings, "enable_redis_instrumentation", False),
+        )
+
+    # Create FastAPI app with unified configuration
+    app = FastAPI(
+        title=settings.api_title,
+        description="TripSage AI Travel Planning API",
+        version=settings.api_version,
+        docs_url="/api/docs" if not settings.is_production else None,
+        redoc_url="/api/redoc" if not settings.is_production else None,
+        openapi_url="/openapi.json" if not settings.is_production else None,
+        lifespan=lifespan,
+    )
+
+    # Instrument FastAPI via instrument_app(app) after app creation
+    if getattr(settings, "enable_fastapi_instrumentation", False):
+        try:
+            import importlib
+
+            fastapi_inst = importlib.import_module(
+                "opentelemetry.instrumentation.fastapi"
+            )
+            fastapi_inst.FastAPIInstrumentor().instrument_app(app)
+        except ImportError:  # pragma: no cover - optional dep
+            pass
+
+    # Add OTEL trace/span correlation to logs (root logger)
+    try:
+        from tripsage_core.observability.log_correlation import (
+            install_trace_log_correlation as _install_trace_log_correlation,
+        )
+
+        _install_trace_log_correlation()
+    except Exception:  # noqa: BLE001 - never break startup on logging issues
+        logger.warning("Trace log correlation not installed")
+
+    # Configure CORS with unified settings
+    app.add_middleware(
+        CORSMiddleware,
+        allow_origins=settings.cors_origins,
+        allow_credentials=settings.cors_credentials,
+        allow_methods=["*"],
+        allow_headers=["*"],
+    )
+
+    # Add custom middleware (order matters - first added is last executed)
+    # Logging middleware first to log all requests
+    app.add_middleware(LoggingMiddleware)
+
+    # Install SlowAPI-based inbound rate limiting
+    install_rate_limiting(app, settings)
+
+    # Authentication middleware supporting JWT and API keys
+    # Temporarily disabled - awaiting Supabase Auth
+    # app.add_middleware(AuthenticationMiddleware, settings=settings)
+
+    # Inbound rate limiting handled via SlowAPI installed above
+
+    # Simplified exception handlers
+    @app.exception_handler(CoreAuthenticationError)
+    async def authentication_error_handler(  # type: ignore[reportUnusedFunction]
+        request: Request, exc: CoreAuthenticationError
+    ):
+        """Handle authentication errors."""
+        logger.exception("Authentication error", extra={"path": request.url.path})
+        return JSONResponse(
+            status_code=exc.status_code,
+            content=format_error_response(exc, request),
+        )
+
+    @app.exception_handler(CoreKeyValidationError)
+    async def key_validation_error_handler(  # type: ignore[reportUnusedFunction]
+        request: Request, exc: CoreKeyValidationError
+    ):
+        """Handle API key validation errors."""
+        logger.exception("Key validation error", extra={"path": request.url.path})
+        return JSONResponse(
+            status_code=exc.status_code,
+            content=format_error_response(exc, request),
+        )
+
+    @app.exception_handler(CoreRateLimitError)
+    async def rate_limit_error_handler(request: Request, exc: CoreRateLimitError):  # type: ignore[reportUnusedFunction]
+        """Handle rate limit errors."""
+        logger.warning(
+            "Rate limit exceeded: %s", exc.message, extra={"path": request.url.path}
+        )
+        return JSONResponse(
+            status_code=exc.status_code,
+            content=format_error_response(exc, request),
+            headers={"Retry-After": "60"},
+        )
+
+    # CoreMCPError removed; MCP integrations map to CoreExternalAPIError now
+
+    @app.exception_handler(CoreExternalAPIError)
+    async def external_api_error_handler(request: Request, exc: CoreExternalAPIError):  # type: ignore[reportUnusedFunction]
+        """Handle external API errors."""
+        logger.exception("External API error", extra={"path": request.url.path})
+        return JSONResponse(
+            status_code=exc.status_code,
+            content=format_error_response(exc, request),
+        )
+
+    @app.exception_handler(CoreValidationError)
+    async def validation_error_handler(request: Request, exc: CoreValidationError):  # type: ignore[reportUnusedFunction]
+        """Handle validation errors."""
+        logger.warning(
+            "Validation error: %s", exc.message, extra={"path": request.url.path}
+        )
+        return JSONResponse(
+            status_code=status.HTTP_400_BAD_REQUEST,
+            content=format_error_response(exc, request),
+        )
+
+    @app.exception_handler(CoreTripSageError)
+    async def core_tripsage_error_handler(request: Request, exc: CoreTripSageError):  # type: ignore[reportUnusedFunction]
+        """Handle all other core TripSage exceptions."""
+        logger.exception("Core error", extra={"path": request.url.path})
+        return JSONResponse(
+            status_code=exc.status_code,
+            content=format_error_response(exc, request),
+        )
+
+    @app.exception_handler(RequestValidationError)
+    async def request_validation_error_handler(  # type: ignore[reportUnusedFunction]
+        request: Request, exc: RequestValidationError
+    ):
+        """Handle FastAPI request validation errors."""
+        errors = [
+            {
+                "field": ".".join(str(x) for x in error["loc"]),
+                "message": error["msg"],
+                "type": error["type"],
+            }
+            for error in exc.errors()
+        ]
+
+        logger.warning(
+            "Validation errors: %s", len(errors), extra={"path": request.url.path}
+        )
+
+        return JSONResponse(
+            status_code=status.HTTP_422_UNPROCESSABLE_ENTITY,
+            content={
+                "error": True,
+                "message": "Request validation failed",
+                "code": "VALIDATION_ERROR",
+                "type": "validation",
+                "errors": errors,
+            },
+        )
+
+    @app.exception_handler(StarletteHTTPException)
+    async def http_exception_handler(request: Request, exc: StarletteHTTPException):  # type: ignore[reportUnusedFunction]
+        """Handle HTTP exceptions."""
+        logger.warning(
+            "HTTP %s: %s", exc.status_code, exc.detail, extra={"path": request.url.path}
+        )
+        return JSONResponse(
+            status_code=exc.status_code,
+            content={
+                "error": True,
+                "message": exc.detail or f"HTTP {exc.status_code} error",
+                "code": f"HTTP_{exc.status_code}",
+                "type": "http",
+            },
+        )
+
+    @app.exception_handler(Exception)
+    async def general_exception_handler(request: Request, exc: Exception):  # type: ignore[reportUnusedFunction]
+        """Handle all other unhandled exceptions."""
+        logger.exception("Unhandled exception", extra={"path": request.url.path})
+
+        content: dict[str, Any] = {
+            "error": True,
+            "message": "Internal server error",
+            "code": "INTERNAL_ERROR",
+            "type": "internal",
         }
 
-    return JSONResponse(
-        status_code=status.HTTP_500_INTERNAL_SERVER_ERROR,
-        content=content,
-    )
-
-
-def register_exception_handlers(app: FastAPI) -> None:
-    """Attach structured exception handlers to the FastAPI application."""
-    app.add_exception_handler(CoreAuthenticationError, authentication_error_handler)
-    app.add_exception_handler(CoreKeyValidationError, key_validation_error_handler)
-    app.add_exception_handler(CoreRateLimitError, rate_limit_error_handler)
-    app.add_exception_handler(CoreExternalAPIError, external_api_error_handler)
-    app.add_exception_handler(CoreValidationError, validation_error_handler)
-    app.add_exception_handler(CoreTripSageError, core_tripsage_error_handler)
-    app.add_exception_handler(RequestValidationError, request_validation_error_handler)
-    app.add_exception_handler(StarletteHTTPException, http_exception_handler)
-    app.add_exception_handler(Exception, general_exception_handler)
-
-
-def register_app_routers(app: FastAPI) -> None:
-    """Attach all API routers to the FastAPI application."""
+        # Add debug info in development
+        if settings.debug:
+            content["debug"] = {
+                "exception_type": type(exc).__name__,
+                "exception_message": str(exc),
+            }
+
+        return JSONResponse(
+            status_code=status.HTTP_500_INTERNAL_SERVER_ERROR,
+            content=content,
+        )
+
+    # Include routers
     app.include_router(health.router, prefix="/api", tags=["health"])
     app.include_router(dashboard.router, prefix="/api", tags=["dashboard"])
     # dashboard_realtime router is temporarily excluded pending module finalization
-    app.include_router(keys.router, prefix="/api/keys", tags=["api_keys"])
+    app.include_router(keys.router, prefix="/api/user/keys", tags=["api_keys"])
     app.include_router(auth.router, prefix="/api/auth", tags=["auth"])
     app.include_router(chat.router, prefix="/api/chat", tags=["chat"])
     app.include_router(
@@ -344,267 +359,12 @@
     app.include_router(activities.router, prefix="/api/activities", tags=["activities"])
     app.include_router(search.router, prefix="/api/search", tags=["search"])
     app.include_router(memory.router, prefix="/api", tags=["memory"])
+
     app.include_router(users.router, prefix="/api/users", tags=["users"])
     app.include_router(config.router, prefix="/api", tags=["configuration"])
 
-
-def prepare_instrumentation(
-    settings: Settings,
-) -> tuple[bool, Callable[[FastAPI], None] | None]:
-    """Determine instrumentation strategy and return ASGI toggle plus FastAPI hook."""
-    enable_asgi = "asgi" in settings.otel_instrumentation.split(",")
-    fastapi_instrument_app: Callable[[FastAPI], None] | None = None
-    if "fastapi" in settings.otel_instrumentation.split(","):
-        try:
-            import importlib
-
-            fastapi_module = importlib.import_module(
-                "opentelemetry.instrumentation.fastapi"
-            )
-            instrumentor_cls = getattr(fastapi_module, "FastAPIInstrumentor", None)
-        except ImportError:  # pragma: no cover - optional dep
-            if not enable_asgi:
-                enable_asgi = True
-                logger.warning(
-                    "FastAPI instrumentation unavailable; enabling ASGI "
-                    "instrumentation fallback."
-                )
-            else:
-                logger.warning(
-                    "FastAPI instrumentation unavailable; retaining ASGI "
-                    "instrumentation."
-                )
-        else:
-            if instrumentor_cls is None:
-                if not enable_asgi:
-                    enable_asgi = True
-                    logger.warning(
-                        "FastAPI instrumentation module missing FastAPIInstrumentor; "
-                        "enabling ASGI instrumentation fallback."
-                    )
-                else:
-                    logger.warning(
-                        "FastAPI instrumentation module missing FastAPIInstrumentor; "
-                        "retaining ASGI instrumentation."
-                    )
-            else:
-                fastapi_instrument_app = cast(
-                    Callable[[FastAPI], None],
-                    instrumentor_cls().instrument_app,
-                )
-                if enable_asgi:
-                    enable_asgi = False
-                    logger.warning(
-                        "FastAPI+ASGI instrumentation both enabled; disabling ASGI."
-                    )
-    return enable_asgi, fastapi_instrument_app
-
-
-def configure_middlewares(app: FastAPI, settings: Settings) -> None:
-    """Configure shared middleware stack for the API."""
-    app.add_middleware(
-        CORSMiddleware,
-        allow_origins=settings.cors_origins,
-        allow_credentials=settings.cors_credentials,
-        allow_methods=["*"],
-        allow_headers=["*"],
-    )
-
-    app.add_middleware(LoggingMiddleware)
-    app.add_middleware(
-        AuthenticationMiddleware,
-        settings=settings,
-    )
-    install_rate_limiting(app, settings)
-
-
-def attach_custom_openapi(app: FastAPI) -> None:
-    """Attach the custom OpenAPI generator."""
-
-    def generate_openapi_schema() -> dict[str, Any]:
-        """Generate OpenAPI schema."""
-        openapi_factory = cast(
-            Callable[[FastAPI], dict[str, Any]], build_openapi_schema
-        )
-        return openapi_factory(app)
-
-    app.openapi = generate_openapi_schema
-
-
-def configure_observability(settings: Settings, enable_asgi: bool) -> None:
-    """Configure OpenTelemetry exporters based on settings."""
-    if settings.is_testing:
-        return
-
-    setup_otel(
-        service_name="tripsage-api",
-        service_version=settings.api_version,
-        environment=settings.environment,
-        enable_fastapi=False,  # instrument FastAPI via instrument_app below
-        enable_asgi=enable_asgi,
-        enable_httpx="httpx" in settings.otel_instrumentation.split(","),
-        enable_redis="redis" in settings.otel_instrumentation.split(","),
-    )
-
-
-def initialize_fastapi_app(settings: Settings) -> FastAPI:
-    """Create the FastAPI application with docs configuration."""
-    app = FastAPI(
-        title=settings.api_title,
-        description="TripSage AI Travel Planning API",
-        version=settings.api_version,
-        docs_url="/api/docs" if not settings.is_production else None,
-        redoc_url="/api/redoc" if not settings.is_production else None,
-        openapi_url="/api/openapi.json" if not settings.is_production else None,
-        lifespan=lifespan,
-    )
-    app.state.settings = settings
-    app.state.security_ready = False
-    return app
-
-
-def finalize_fastapi_instrumentation(
-    app: FastAPI, instrument_app: Callable[[FastAPI], None] | None
-) -> None:
-    """Instrument FastAPI if instrumentation hook is available."""
-    if instrument_app is not None:
-        instrument_app(app)
-
-
-def install_log_correlation() -> None:
-    """Install trace/log correlation hooks."""
-    try:
-        from tripsage_core.observability.log_correlation import (
-            install_trace_log_correlation as _install_trace_log_correlation,
-        )
-
-        _install_trace_log_correlation()
-    except Exception:  # noqa: BLE001 - never break startup on logging issues
-        logger.warning("Trace log correlation not installed")
-
-
-async def _run_cleanup_callbacks(
-    callbacks: list[tuple[str, Callable[[], Awaitable[None]]]],
-) -> None:
-    for label, callback in reversed(callbacks):
-        try:
-            await callback()
-        except Exception:  # noqa: BLE001 - log and continue cleanup
-            logger.warning("Cleanup failed for %s", label, exc_info=True)
-
-
-async def startup_services(app: FastAPI) -> None:
-    """Initialise long-lived services required for the API lifespan."""
-    cleanup_callbacks: list[tuple[str, Callable[[], Awaitable[None]]]] = []
-    app.state.shutdown_callbacks = cleanup_callbacks
-    try:
-        logger.info("Initializing MCP service on API startup")
-        from tripsage_core.services.airbnb_mcp import AirbnbMCP
-
-        app.state.mcp_service = AirbnbMCP()
-        await app.state.mcp_service.initialize()
-        cleanup_callbacks.append(("MCP Manager", app.state.mcp_service.shutdown))
-
-        logger.info("Initializing Cache service")
-        from tripsage_core.services.infrastructure.cache_service import CacheService
-
-        app.state.cache_service = CacheService()
-        await app.state.cache_service.connect()
-        cleanup_callbacks.append(("Cache service", app.state.cache_service.disconnect))
-
-        logger.info("Initializing API key service")
-        from tripsage_core.services.infrastructure.database_service import (
-            get_database_service as _get_database_service,
-        )
-
-        db_service = await _get_database_service()
-        cache_service = app.state.cache_service
-        app.state.api_key_service = ApiKeyService(
-            db=db_service,
-            cache=cache_service,
-            settings=app.state.settings,
-        )
-
-        async def _close_api_key_service() -> None:
-            service: ApiKeyService | None = getattr(app.state, "api_key_service", None)
-            if service is not None:
-                await service.client.aclose()
-
-        cleanup_callbacks.append(("API key service", _close_api_key_service))
-        app.state.security_ready = True
-
-        logger.info("Initializing Google Maps service")
-        app.state.google_maps_service = GoogleMapsService()
-        await app.state.google_maps_service.connect()
-        cleanup_callbacks.append(
-            ("Google Maps service", app.state.google_maps_service.close)
-        )
-
-        try:
-            from tripsage_core.services.infrastructure.database_monitor import (
-                DatabaseConnectionMonitor,
-            )
-            from tripsage_core.services.infrastructure.database_service import (
-                get_database_service,
-            )
-
-            db_service = await get_database_service()
-            app.state.database_monitor = DatabaseConnectionMonitor(
-                database_service=db_service
-            )
-            await app.state.database_monitor.start_monitoring()
-            cleanup_callbacks.append(
-                ("Database monitor", app.state.database_monitor.stop_monitoring)
-            )
-        except Exception:  # noqa: BLE001 - do not break startup if monitor fails
-            logger.warning(
-                "DatabaseConnectionMonitor initialization failed", exc_info=True
-            )
-    except Exception:
-        app.state.security_ready = False
-        await _run_cleanup_callbacks(cleanup_callbacks)
-        raise
-
-
-async def shutdown_services(app: FastAPI) -> None:
-    """Gracefully shut down services initialised during lifespan."""
-    callbacks = getattr(app.state, "shutdown_callbacks", [])
-    await _run_cleanup_callbacks(callbacks)
-    app.state.shutdown_callbacks = []
-    app.state.security_ready = False
-
-
-@asynccontextmanager
-async def lifespan(app: FastAPI):
-    """FastAPI lifespan context manager for startup and shutdown events.
-
-    Args:
-        app: The FastAPI application
-    """
-    await startup_services(app)
-    try:
-        yield  # Application runs here
-    finally:
-        await shutdown_services(app)
-
-
-def create_app() -> FastAPI:  # pylint: disable=too-many-statements
-    """Create and configure the FastAPI application.
-
-    Returns:
-        The configured FastAPI application
-    """
-    settings = get_settings()
-    enable_asgi, fastapi_instrument_app = prepare_instrumentation(settings)
-    configure_observability(settings, enable_asgi)
-    app = initialize_fastapi_app(settings)
-
-    finalize_fastapi_instrumentation(app, fastapi_instrument_app)
-    install_log_correlation()
-    configure_middlewares(app, settings)
-    register_exception_handlers(app)
-    register_app_routers(app)
-    attach_custom_openapi(app)
+    # Set custom OpenAPI schema
+    app.openapi = lambda: custom_openapi(app)
 
     logger.info("FastAPI application configured with %s routes", len(app.routes))
     return app
