# Completed Tasks from TODO.md

This file contains all the tasks that were marked as completed in the main TODO.md file.

<<<<<<< HEAD
- [x] **Redis MCP Integration (PR #97):**
=======
- [x] **Redis MCP Integration:**
>>>>>>> e0650d17
  - ✓ Implemented RedisMCPWrapper with comprehensive Redis operations support
  - ✓ Created RedisMCPClient with connection management and Redis interface
  - ✓ Developed distributed locking capabilities (acquire_lock, release_lock, extend_lock)
  - ✓ Implemented pipeline execution for improved performance
  - ✓ Added content-aware TTL management based on data volatility
  - ✓ Created comprehensive cache tools with decorators for different content types
  - ✓ Implemented batch operations (batch_cache_set, batch_cache_get, batch_cache_delete)
  - ✓ Added cache prefetching and warming capabilities
  - ✓ Enhanced CachedWebSearchTool with distributed locking
  - ✓ Improved WebSearchTool with batch operations and performance monitoring
  - ✓ Added comprehensive test suite for cache tools and Redis MCP integration
  - ✓ Created detailed documentation in docs/05_SEARCH_AND_CACHING/REDIS_MCP_INTEGRATION.md
<<<<<<< HEAD
  - ✓ Developed metrics collection framework for cache operations
  - ✓ Implemented distributed coordination for cache invalidation
  - ✓ Added cache key management and namespacing system
  - ✓ Created cache_context manager for resource management
  - ✓ Integrated with existing WebOperationsCache architecture
=======
>>>>>>> e0650d17

- [x] **Agent Handoffs Optimization:**
  - ✓ Conducted comprehensive research on latest OpenAI Agents SDK handoff best practices
  - ✓ Updated agent-handoffs-implementation-plan.md with enhanced implementation details
  - ✓ Added robust error handling and fallback mechanisms for handoff failures
  - ✓ Included tracing and debugging capabilities for handoff troubleshooting
  - ✓ Enhanced CONSOLIDATED_AGENT_HANDOFFS.md with detailed patterns and examples
  - ✓ Added sequential, decentralized handoff pattern as recommended by OpenAI
  - ✓ Created comprehensive testing strategies with example test cases
  - ✓ Updated TODO.md to track implementation progress
  - ✓ Aligned implementation plan with KISS/YAGNI/DRY principles

## MVP Priority (Version 1.0)

- [x] **Error Handling Decorator Enhancement**

  - **Target:** `/src/utils/decorators.py`
  - **Goal:** Support both sync and async functions in `with_error_handling`
  - **Tasks:**
    - ✓ Add synchronous function support
    - ✓ Improve type hints using TypeVar
    - ✓ Add comprehensive docstrings and examples
    - ✓ Ensure proper error message formatting
  - **PR:** Completed in #85

- [x] **Apply Error Handling Decorator to Flight Search Tools**

  - **Target:** `/src/agents/flight_search.py`
  - **Goal:** Eliminate redundant try/except blocks
  - **Tasks:**
    - ✓ Refactor `search_flights` to use the decorator
    - ✓ Refactor `_add_price_history` to use the decorator
    - ✓ Refactor `_get_price_history` to use the decorator
    - ✓ Refactor `search_flexible_dates` to use the decorator

- [x] **Apply Error Handling Decorator to Accommodations Tools**

  - **Target:** `/src/agents/accommodations.py`
  - **Goal:** Eliminate redundant try/except blocks
  - **Tasks:**
    - ✓ Refactor `search_accommodations` to use the decorator
    - ✓ Refactor `get_accommodation_details` to use the decorator
    - ✓ Create standalone tests to verify error handling

- [x] **Standardize MCP Client Pattern**

  - **Target:** `/src/mcp/base_mcp_client.py` and implementations
  - **Goal:** Create consistent patterns for all MCP clients
  - **Tasks:**
    - ✓ Define standard client factory interfaces
    - ✓ Centralize configuration validation logic
    - ✓ Implement consistent initialization patterns
    - ✓ Standardize error handling approach
  - **Follow-up Tasks:**
    - ✓ Fix circular import between base_mcp_client.py and memory_client.py
    - ✓ Apply factory pattern to all other MCP clients (weather, calendar, etc.)
    - ✓ Improve unit test infrastructure for MCP client testing

- [x] **Consolidate Dual Storage Pattern**

  - **Target:** `/src/utils/dual_storage.py`
  - **Goal:** Extract common persistence logic to avoid duplication
  - **Tasks:**
    - ✓ Create a `DualStorageService` base class
    - ✓ Implement standard persistence operations
    - ✓ Refactor existing services to use the base class
    - ✓ Add proper interface for both Supabase and Memory backends
    - ✓ Create comprehensive test suite with mocked dependencies
    - ✓ Implement isolated tests for generic class behavior
  - **PR:** Completed in #91
  - **Added:** Created comprehensive documentation in dual_storage_refactoring.md

- [x] Design UserApiKey table in Supabase with encryption fields:

  ```sql
  CREATE TABLE user_api_keys (
    id UUID PRIMARY KEY DEFAULT gen_random_uuid(),
    user_id UUID NOT NULL REFERENCES users(id),
    service VARCHAR(255) NOT NULL, -- 'google_maps', 'duffel_flights', etc.
    encrypted_dek BYTEA NOT NULL,  -- Encrypted data encryption key
    encrypted_key BYTEA NOT NULL,  -- API key encrypted with DEK
    salt BYTEA NOT NULL,           -- Salt for key derivation
    description TEXT,
    created_at TIMESTAMPTZ DEFAULT NOW(),
    updated_at TIMESTAMPTZ DEFAULT NOW(),
    last_used_at TIMESTAMPTZ,
    rotation_due_at TIMESTAMPTZ,
    is_active BOOLEAN DEFAULT true,
    UNIQUE(user_id, service)
  );
  ```

- [x] Create Pydantic models for API key management:

  ```python
  from pydantic import BaseModel, Field
  from typing import Optional
  from datetime import datetime

  class UserApiKeyCreate(BaseModel):
      service: str = Field(..., pattern="^[a-z_]+$")
      api_key: str = Field(..., min_length=1)
      description: Optional[str] = None

  class UserApiKeyResponse(BaseModel):
      id: str
      service: str
      description: Optional[str]
      created_at: datetime
      last_used_at: Optional[datetime]
      rotation_due_at: Optional[datetime]
      is_active: bool
  ```

- [x] Implement master key derivation with PBKDF2:

  ```python
  from cryptography.fernet import Fernet
  from cryptography.hazmat.primitives import hashes
  from cryptography.hazmat.primitives.kdf.pbkdf2 import PBKDF2HMAC
  import base64, os

  def generate_master_key(user_secret: str, salt: Optional[bytes] = None):
      """Generate master key using PBKDF2 with high iteration count"""
      salt = salt or os.urandom(16)
      kdf = PBKDF2HMAC(
          algorithm=hashes.SHA256(),
          length=32,
          salt=salt,
          iterations=600000,  # High iteration count for security
      )
      key = base64.urlsafe_b64encode(kdf.derive(user_secret.encode()))
      return key, salt
  ```

- [x] Implement envelope encryption pattern:

  ```python
  def encrypt_api_key(api_key: str, user_secret: str):
      """Encrypt API key using envelope encryption"""
      # Generate Data Encryption Key (DEK)
      dek = Fernet.generate_key()

      # Generate Master Key from user secret
      master_key, salt = generate_master_key(user_secret)

      # Encrypt DEK with master key
      master_fernet = Fernet(master_key)
      encrypted_dek = master_fernet.encrypt(dek)

      # Encrypt API key with DEK
      dek_fernet = Fernet(dek)
      encrypted_key = dek_fernet.encrypt(api_key.encode())

      return encrypted_dek, encrypted_key, salt
  ```

- [x] Implement secure decryption:

  ```python
  def decrypt_api_key(encrypted_dek: bytes, encrypted_key: bytes,
                    salt: bytes, user_secret: str) -> str:
      """Decrypt API key using envelope encryption"""
      # Regenerate master key
      master_key, _ = generate_master_key(user_secret, salt)

      # Decrypt DEK with master key
      master_fernet = Fernet(master_key)
      dek = master_fernet.decrypt(encrypted_dek)

      # Decrypt API key with DEK
      dek_fernet = Fernet(dek)
      api_key = dek_fernet.decrypt(encrypted_key).decode()

      # Clear sensitive data from memory
      del dek
      del master_key

      return api_key
  ```

- [x] POST `/api/user/keys` - Store encrypted API keys (specification completed):

  ```python
  @router.post("/api/user/keys")
  async def create_api_key(
      key_data: UserApiKeyCreate,
      user: User = Depends(get_current_user),
      db: Database = Depends(get_db)
  ):
      # Validate key with service first
      is_valid = await validate_key_with_service(
          key_data.service,
          key_data.api_key
      )
      if not is_valid:
          raise HTTPException(400, "Invalid API key")

      # Encrypt using envelope encryption
      encrypted_dek, encrypted_key, salt = encrypt_api_key(
          key_data.api_key,
          user.secret_key
      )

      # Store encrypted data
      result = await db.execute(
          user_api_keys.insert().values(
              user_id=user.id,
              service=key_data.service,
              encrypted_dek=encrypted_dek,
              encrypted_key=encrypted_key,
              salt=salt,
              description=key_data.description,
              rotation_due_at=datetime.utcnow() + timedelta(days=90)
          )
      )

      # Clear sensitive data
      key_data.api_key = ""

      return {"id": result.inserted_primary_key[0]}
  ```

- [x] Create UserKeyProvider class (specification completed):

  ```python
  class UserKeyProvider:
      def __init__(self, redis_client: Redis):
          self.redis = redis_client
          self.cache_ttl = 300  # 5 minutes

      async def get_user_key(self, user_id: str, service: str) -> Optional[str]:
          # Check cache first
          cache_key = f"user_key:{user_id}:{service}"
          cached = await self.redis.get(cache_key)
          if cached:
              return cached

          # Fetch and decrypt from database
          key_data = await fetch_user_key(user_id, service)
          if not key_data:
              return None

          # Decrypt key
          api_key = decrypt_api_key(
              key_data.encrypted_dek,
              key_data.encrypted_key,
              key_data.salt,
              get_user_secret(user_id)
          )

          # Cache decrypted key with TTL
          await self.redis.setex(cache_key, self.cache_ttl, api_key)

          # Update last_used_at
          await update_key_usage(key_data.id)

          return api_key
  ```

- [x] Modify MCPManager.invoke to accept user context (specification completed):

  ```python
  async def invoke(self, server_type: str, method: str,
                  params: Dict[str, Any], user_id: Optional[str] = None):
      # Get user key if available
      if user_id:
          user_key = await self.key_provider.get_user_key(user_id, server_type)
          if user_key:
              params = {**params, "api_key": user_key}

      # Continue with MCP invocation
      return await self._invoke_internal(server_type, method, params)
  ```

- [x] Update tool imports:

  - ✓ Update `tripsage/tools/time_tools.py` to use `from agents import function_tool`
  - ✓ Update `tripsage/tools/memory_tools.py` to use `from agents import function_tool`
  - ✓ Update `tripsage/tools/webcrawl_tools.py` to use `from agents import function_tool`

- [x] Migrate remaining agent files:

  - ✓ Migrate `src/agents/budget_agent.py` → `tripsage/agents/budget.py`
  - ✓ Migrate `src/agents/itinerary_agent.py` → `tripsage/agents/itinerary.py`

- [x] Migrate remaining tool files:

  - ✓ Migrate `src/agents/planning_tools.py` → `tripsage/tools/planning_tools.py`

- [x] Migrate additional agent files:

  - ✓ Migrate `src/agents/travel_insights.py` → `tripsage/agents/travel_insights.py`
  - ✓ Migrate `src/agents/flight_booking.py` → `tripsage/tools/flight_booking.py`
  - ✓ Migrate `src/agents/flight_search.py` → `tripsage/tools/flight_search.py`

- [x] Migrate browser tools:

  - ✓ Migrate `src/agents/tools/browser/` → `tripsage/tools/browser/`
  - ✓ Update imports in `tripsage/tools/browser/tools.py` to use `from agents import function_tool`
  - ✓ Update imports in `tripsage/tools/browser_tools.py` to use `from agents import function_tool`

- [x] Update remaining imports:

  - ✓ Update all `from src.*` imports to `from tripsage.*`
  - ✓ Ensure consistent use of the `agents` module instead of `openai_agents_sdk`

- [x] Update imports in test files to use tripsage module

- [x] Create new `tests/` directory structure mirroring `tripsage/`
- [x] Create shared `conftest.py` with common fixtures

- [x] Create unit tests for MCPManager

  - [x] Test initialization and configuration
  - [x] Test invoke() method with various scenarios
  - [x] Test error handling and retries

- [x] Create unit tests for MCPClientRegistry

  - [x] Test wrapper registration
  - [x] Test wrapper retrieval
  - [x] Test dynamic loading

- [x] Create tests for core MCP wrappers

  - [x] Test Weather MCP wrapper
  - [x] Test Google Maps MCP wrapper
  - [x] Test Time MCP wrapper
  - [x] Test Supabase MCP wrapper
  - [x] Test method mapping
  - [x] Test parameter validation
  - [x] Test error handling

- [x] Create tests for Base MCP Wrapper
- [x] Create tests for exception hierarchy

- [x] Clean up duplicated files:

  - [x] Migrate key utilities from src/utils:
    - ✓ Deleted deprecated `src/utils/config.py`
    - ✓ Migrated `src/utils/decorators.py` functionality to `tripsage/utils/decorators.py`
    - ✓ Deleted `src/utils/error_decorators.py` (merged into decorators.py)
    - ✓ Deleted `src/utils/error_handling.py` (covered by new implementation)
  - [x] Complete remaining source directory cleanup
    - ✓ Deleted src/db/ (replaced by MCP approach)
    - ✓ Deleted src/mcp/ (refactored to mcp_abstraction and clients)
    - ✓ Deleted src/agents/ (migrated to tripsage)
    - ✓ Deleted src/utils/ (enhanced implementations in tripsage)
    - ✓ Deleted src/tests/ (obsolete tests)

- [x] Ensure no duplicate functionality exists

- [x] Frontend Architecture & Planning:

  - ✓ Conducted comprehensive research on Next.js 15, React 19, and shadcn/ui
  - ✓ Researched Vercel AI SDK v5 with streaming protocol
  - ✓ Analyzed MCP SDK integration patterns for TypeScript
  - ✓ Created comprehensive frontend specifications (frontend_specifications_v2.md)
  - ✓ Implemented Zod integration strategy (zod_integration_guide.md)
  - ✓ Created detailed frontend TODO list (TODO-FRONTEND.md)
  - ✓ Validated technology stack with latest documentation
  - ✓ Defined architecture patterns for AI-native interface
  - ✓ Established backend-only MCP interaction pattern
  - ✓ Designed secure BYOK (Bring Your Own Key) architecture
  - ✓ Updated TODO-FRONTEND.md with enhanced BYOK implementation

- [x] Database layer migration:

  - ✓ Created tripsage/models/db/ directory for essential business models
  - ✓ Migrated core entity models (User, Trip) with business validation
  - ✓ Implemented all essential database models:
    - ✓ Flight model with airline, booking status, and validation
    - ✓ Accommodation model with type, cancellation policy, and pricing
    - ✓ SearchParameters model with flexible parameter storage
    - ✓ TripNote model for note storage and management
    - ✓ PriceHistory model for tracking price changes
    - ✓ SavedOption model for storing travel options
    - ✓ TripComparison model for comparing trip alternatives
  - ✓ Implemented domain-specific Supabase tools in supabase_tools.py
  - ✓ Enhanced SupabaseMCPWrapper for database operations
  - ✓ Created tripsage/db/migrations/sql/ directory (exists as root migrations/)
  - ✓ Adapted run_migrations.py to use Supabase MCP's execute_sql
  - ✓ Created tripsage/db/migrations/neo4j/ for graph schema scripts
  - ✓ Implemented Neo4j initialization logic using Memory MCP
  - ✓ Added domain-specific tools in memory_tools.py for complex queries

- [x] **API Consolidation**

  - **Target:** `/tripsage/api/` directory (completed consolidation from `/api/` root directory)
  - **Goal:** Provide unified API implementation with modern FastAPI patterns
  - **Status:** ✅ Completed on May 20, 2025 (PR #91)
  - **Tasks:**
    - [x] Create and implement tripsage/api directory with FastAPI structure:
      - [x] Create endpoint groups by domain (users, trips, flights, etc.)
      - [x] Implement proper dependency injection with modern patterns
      - [x] Add comprehensive request/response models with Pydantic V2
      - [x] Migrate all routers from `/api/` to `/tripsage/api/`:
        - [x] Auth router with logout and user info endpoints
        - [x] Trips router with improved implementation
        - [x] Flights router with Pydantic V2 validation
        - [x] Accommodations router with service pattern
        - [x] Destinations router with proper dependencies
        - [x] Itineraries router with enhanced functionality
      - [x] Create and implement service layer:
        - [x] TripService with singleton pattern
        - [x] FlightService with proper abstraction
        - [x] AccommodationService with dependency injection
        - [x] DestinationService with proper error handling
        - [x] ItineraryService with time slot management
    - [x] API Improvements:
      - [x] Add OpenAPI documentation with enhanced descriptions
      - [x] Implement API versioning with path prefixes
      - [x] Add proper rate limiting with configurable limits
      - [x] Implement comprehensive logging with structured logs
      - [x] Add request validation with Pydantic V2
      - [x] Create comprehensive test suite for all API endpoints

- [x] Implement error handling and monitoring infrastructure (foundational):

  - **Target:** MCP error handling, structured logging, and OpenTelemetry tracing
  - **Goal:** Create standardized error handling and monitoring for all MCP interactions
  - **Completed Tasks:**
    - ✓ Refined custom MCP exception hierarchy with specific error types
    - ✓ Added MCPTimeoutError, MCPAuthenticationError, MCPRateLimitError, MCPNotFoundError
    - ✓ Enhanced MCPManager.invoke with structured logging
    - ✓ Implemented OpenTelemetry span creation with appropriate attributes
    - ✓ Created exception mapping logic for common error types
    - ✓ Added monitoring.py for OpenTelemetry configuration
    - ✓ Configured OpenTelemetryConfig in app_settings.py
    - ✓ Used existing FastAPI dependency injection patterns

- [x] Supabase MCP Integration: (Short-Term Phase)

  - **Target:** Database operations for TripSage's SQL data
  - **Goal:** Provide seamless integration with Supabase database
  - **Success Metrics:**
    - 99.9% uptime for database operations
    - <100ms average query response time
    - 100% schema validation coverage
    - 95%+ test coverage with integration tests
  - **Resources:**
    - **Server Repo:** <https://github.com/supabase/mcp-supabase>
    - **Supabase Docs:** <https://supabase.com/docs>
  - **Completed Tasks:**
    - ✓ Set up Supabase MCP server configuration
    - ✓ Created SupabaseMCPWrapper with standardized method mapping
    - ✓ Refactored `tripsage/tools/supabase_tools.py` to use MCPManager
    - ✓ Implemented all database operation tools with Pydantic validation
    - ✓ Added proper error handling with TripSageMCPError

- [x] Neo4j Memory MCP Integration: (Immediate Phase)

  - **Target:** Knowledge graph operations for trip planning and domain data
  - **Goal:** Implement persistent memory graph for travel domain knowledge
  - **Success Metrics:**
    - 95%+ successful graph operations
    - <200ms average query response time
    - Complete coverage of entity/relationship models
    - 90%+ test coverage for graph operations
  - **Resources:**
    - **Server Repo:** <https://github.com/neo4j-contrib/mcp-neo4j>
    - **Neo4j Docs:** <https://neo4j.com/docs/>
    - **Memory MCP Docs:** <https://neo4j.com/labs/claude-memory-mcp/>
  - **Completed Tasks:**
    - ✓ Configured Neo4j Memory MCP server
    - ✓ Created Neo4jMemoryMCPWrapper with standardized method mapping
    - ✓ Refactored `tripsage/tools/memory_tools.py` to use MCPManager
    - ✓ Implemented entity/relationship management functions
    - ✓ Added proper error handling with TripSageMCPError
    - ✓ Added model validation for all operations

- [x] Duffel Flights MCP Integration: (Short-Term Phase)

  - **Target:** Flight search and booking for travel planning
  - **Goal:** Enable comprehensive flight options with real-time pricing
  - **Success Metrics:**
    - 95%+ successful flight searches
    - <3 second average response time
    - Complete coverage of major global airlines
    - 90%+ test coverage with realistic flight scenarios
  - **Resources:**
    - **Server Repo:** <https://github.com/duffel/mcp-flights>
    - **Duffel API Docs:** <https://duffel.com/docs/api>
  - **Completed Tasks:**
    - ✓ Set up Duffel Flights MCP configuration
    - ✓ Created DuffelFlightsMCPWrapper with standardized method mapping
    - ✓ Refactored `tripsage/tools/flight_tools.py` to use MCPManager
    - ✓ Implemented offer and search functionality
    - ✓ Added proper error handling with TripSageMCPError
    - ✓ Added model validation for all operations

- [x] Airbnb MCP Integration: (Short-Term Phase)

  - **Target:** Accommodation search and booking capabilities
  - **Goal:** Enable comprehensive lodging options for travel planning
  - **Success Metrics:**
    - 90%+ successful accommodation searches
    - <5 second average response time
    - Accurate pricing and availability data
    - 90%+ test coverage for accommodation operations
  - **Resources:**
    - **Server Repo:** <https://github.com/openbnb/mcp-airbnb>
    - **API Reference:** <https://github.com/openbnb/openbnb-api>
  - **Completed Tasks:**
    - ✓ Configured Airbnb MCP server
    - ✓ Created AirbnbMCPWrapper with standardized method mapping
    - ✓ Refactored `tripsage/tools/accommodation_tools.py` to use MCPManager
    - ✓ Implemented listing search and details functionality
    - ✓ Added proper error handling with TripSageMCPError
    - ✓ Added model validation for all operations

- [x] Playwright MCP Integration: (Immediate Phase)

  - **Target:** Browser automation for complex travel workflows
  - **Goal:** Provide fallback mechanism for sites that block scrapers
  - **Success Metrics:**
    - 95%+ successful completion rate for authenticated workflows
    - <5 second average response time for cached operations
    - 90%+ test coverage with integration tests
    - Successful fallback handling for at least 5 major travel sites
  - **Resources:**
    - **Server Repo:** <https://github.com/executeautomation/mcp-playwright>
    - **Playwright Docs:** <https://playwright.dev/docs/intro>
  - **Tasks:**
    - [x] Configure Playwright MCP server with Python integration
      - ✓ Created PlaywrightMCPClient class in tripsage/tools/browser/playwright_mcp_client.py
      - ✓ Implemented JSON-RPC style client using httpx for async operations
      - ✓ Added proper connection pooling and timeout management
      - ✓ Integrated with MCP configuration system for settings
    - [x] Create browser automation toolkit
      - ✓ Added core browser operations (navigate, screenshot, click, fill)
      - ✓ Implemented content extraction methods (get_visible_text, get_visible_html)
      - ✓ Created agent-callable function tools in browser_tools.py
      - ✓ Used proper async/await patterns with context managers
    - [x] Implement proper error handling
      - ✓ Used @with_error_handling decorator for standardized error reporting
      - ✓ Created PlaywrightMCPError class for clear error categorization
      - ✓ Added comprehensive logging for operations and errors

- [x] Hybrid Web Crawling Integration: (Immediate-to-Short-Term Phase)

  - **Target:** Implement domain-optimized web crawling strategy
  - **Goal:** Maximize extraction performance and reliability for travel sites
  - **Success Metrics:**
    - 90%+ extraction success rate across all targeted travel sites
    - <4 seconds average response time for optimized domains
    - 95% accuracy in content extraction compared to manual collection
    - <15% fallback rate to browser automation
  - **Tasks:**
    - [x] Crawl4AI MCP Integration:
      - **Resources:**
        - **Server Repo:** <https://github.com/unclecode/crawl4ai>
        - **API Docs:** <https://github.com/unclecode/crawl4ai/blob/main/DEPLOY.md>
      - **Completed Tasks:**
        - ✓ Configured Crawl4AI MCP server with WebSocket and SSE support
        - ✓ Implemented in `tripsage/clients/webcrawl/crawl4ai_mcp_client.py`
        - ✓ Created comprehensive client methods for crawling, extraction, and Q&A
        - ✓ Implemented content-aware caching with appropriate TTLs
        - ✓ Added support for markdown, HTML, screenshots, PDFs, and JavaScript execution
        - ✓ Created comprehensive tests in `tests/clients/webcrawl/test_crawl4ai_mcp_client.py`
        - ✓ Added documentation in `docs/integrations/mcp-servers/webcrawl/crawl4ai_mcp_client.md`
        - ✓ Extended ContentType enum with JSON, MARKDOWN, HTML, BINARY types
    - [x] Firecrawl MCP Integration:
      - **Resources:**
        - **Server Repo:** <https://github.com/mendableai/firecrawl-mcp-server>
        - **API Docs:** <https://docs.firecrawl.dev/>
      - **Completed Tasks:**
        - ✓ Configured official Firecrawl MCP server from MendableAI
        - ✓ Implemented in `tripsage/clients/webcrawl/firecrawl_mcp_client.py`
        - ✓ Created comprehensive client methods for scraping, crawling, and extraction
        - ✓ Implemented content-aware caching with specialized TTLs for booking sites
        - ✓ Added structured data extraction, batch operations, and search capabilities
        - ✓ Optimized for booking sites with shorter cache TTLs (1 hour for dynamic pricing)
        - ✓ Created comprehensive tests for client functionality
        - ✓ Added proper error handling with @with_error_handling decorator
    - [x] Source Selection Logic:
      - ✓ Implemented domain-based routing in `tripsage/tools/webcrawl/source_selector.py`
        - Created WebCrawlSourceSelector class with configurable domain mappings
        - Added content-type based routing for optimal crawler selection
        - Implemented domain routing configuration in `mcp_settings.py`
        - Created example configuration documentation
      - ✓ Created unified abstraction layer in `tripsage/tools/webcrawl_tools.py`
        - Implemented `crawl_website_content` as the main unified interface
        - Added convenience functions for specific content types
        - Integrated with source selector and result normalizer
      - ✓ Documented domain-specific optimization strategy
    - [x] Result Normalization:
      - ✓ Created consistent output schema in `tripsage/tools/webcrawl/models.py`
        - Defined UnifiedCrawlResult Pydantic V2 model
        - Included all common fields across both crawlers
        - Added helper methods for timestamp and source checking
      - ✓ Implemented normalization logic in `tripsage/tools/webcrawl/result_normalizer.py`
        - Created normalize_firecrawl_output method
        - Created normalize_crawl4ai_output method
        - Handled error cases and edge conditions
      - ✓ Ensured unified interface regardless of underlying crawler
    - [x] Playwright MCP Fallback Integration:
      - ✓ Extended result normalizer with `normalize_playwright_mcp_output` method
        - Created normalization for Playwright MCP output
        - Handled browser-specific metadata (browser type, screenshots)
        - Integrated with UnifiedCrawlResult schema
      - ✓ Enhanced unified web crawl tool with fallback logic
        - Added Playwright MCP as fallback when primary crawlers fail
        - Implemented intelligent failure detection (error status, empty content, JS requirements)
        - Added `enable_playwright_fallback` parameter for control
        - Integrated proper error handling for both primary and fallback attempts
      - ✓ Refined WebCrawlSourceSelector for Playwright-only domains
        - Added CrawlerType.PLAYWRIGHT enum value
        - Defined default Playwright-only domains (social media, Google services)
        - Enhanced `select_crawler` method with `force_playwright` parameter
        - Added support for direct Playwright selection as primary crawler

- [x] Google Maps MCP Integration: (Immediate Phase)

  - **Target:** Location services and geographic data for trip planning
  - **Goal:** Enable high-quality geographic data for travel planning and routing
  - **Success Metrics:**
    - 99% geocoding success rate
    - <300ms average response time
    - Complete coverage of required location services
    - 90%+ test coverage for all implemented functions
  - **Resources:**
    - **Server Repo:** <https://github.com/googlemaps/mcp-googlemaps>
    - **API Docs:** <https://developers.google.com/maps/documentation>
  - **Tasks:**
    - [x] Set up Google Maps MCP configuration
      - ✓ Created GoogleMapsMCPConfig in tripsage/config/app_settings.py
      - ✓ Added proper configuration for server URL and API keys
      - ✓ Provided example configuration in example_mcp_settings.py
    - [x] Create GoogleMapsMCPClient implementation
      - ✓ Implemented in tripsage/clients/maps/google_maps_mcp_client.py
      - ✓ Created singleton client pattern with async/await support
      - ✓ Added content-aware caching with WebOperationsCache
      - ✓ Implemented comprehensive error handling with MCPError
    - [x] Created Google Maps MCP tools in tripsage/tools/googlemaps_tools.py
      - ✓ Implemented geocoding, reverse geocoding, place search
      - ✓ Added place details, directions, distance matrix
      - ✓ Created timezone and elevation tools
      - ✓ Added proper error handling with @with_error_handling decorator
    - [x] Added tests for Google Maps MCP client
      - ✓ Created comprehensive unit tests with mocked responses
      - ✓ Tested all API endpoints and caching behavior
      - ✓ Implemented error case testing
      - ✓ Created tests for singleton pattern and context management

- [x] Time MCP Integration: (Short-Term Phase)

  - **Target:** Timezone and time operations for global travel planning
  - **Goal:** Provide accurate time services for cross-timezone itineraries
  - **Success Metrics:**
    - 100% accuracy for timezone conversions
    - <100ms average response time
    - Support for all global timezones
    - 95%+ test coverage
  - **Resources:**
    - **Server Repo:** <https://github.com/anthropics/mcp-time>
    - **API Docs:** <https://worldtimeapi.org/api/>
  - [x] Configure Time MCP server
  - [x] Create time tools in `tripsage/tools/time_tools.py`
    - ✓ Implemented MCP client wrapper for the Time MCP
    - ✓ Updated tools to use MCPManager.invoke() instead of direct client calls
    - ✓ Added proper error handling with TripSageMCPError
  - [x] Implement timezone conversion and current time functionality
  - [x] Add tests for time-related operations

- [x] Weather MCP Integration: (Immediate Phase)

  - **Target:** Weather forecasting and historical data for trip planning
  - **Goal:** Enable weather-aware itinerary planning and recommendations
  - **Success Metrics:**
    - 95%+ availability for global weather data
    - <1 second average response time
    - Accurate forecasting for 7+ day window
    - 90%+ test coverage for API functions
  - **Resources:**
    - **Server Repo:** <https://github.com/szypetike/weather-mcp-server>
    - **API Docs:** <https://github.com/szypetike/weather-mcp-server#usage>
  - **Tasks:**
    - [x] Configure Weather MCP server
      - ✓ Created WeatherMCPConfig in tripsage/config/app_settings.py
      - ✓ Added configuration for server URL and API keys
      - ✓ Integrated with OpenWeatherMap API
    - [x] Create WeatherMCPClient implementation
      - ✓ Implemented in tripsage/clients/weather/weather_mcp_client.py
      - ✓ Created singleton client pattern with async/await support
      - ✓ Added content-aware caching with different TTLs (REALTIME, DAILY)
      - ✓ Implemented comprehensive error handling with MCPError
    - [x] Created weather tools in `tripsage/tools/weather_tools.py`
      - ✓ Updated existing weather tools to use new client
      - ✓ Implemented get_current_weather, get_forecast, get_travel_recommendation
      - ✓ Added get_destination_weather, get_trip_weather_summary tools
      - ✓ Maintained backward compatibility with existing tool interfaces
    - [x] Add tests for weather-related operations
      - ✓ Created comprehensive unit tests for WeatherMCPClient
      - ✓ Added tests for all API endpoints and caching behavior
      - ✓ Implemented isolated tests to avoid settings loading issues
      - ✓ Created tests for singleton pattern and error handling

- [x] Google Calendar MCP Integration: (Short-Term Phase)

  - **Target:** Calendar integration for trip planning and scheduling
  - **Goal:** Enable seamless addition of travel events to user calendars
  - **Success Metrics:**
    - 98%+ successful event creation/modification
    - <1 second average operation time
    - Complete support for all required calendar operations
    - 95%+ test coverage
  - **Resources:**
    - **Server Repo:** <https://github.com/googleapis/mcp-calendar>
    - **API Docs:** <https://developers.google.com/calendar/api/v3/reference>
  - ✓ Configure Google Calendar MCP server
  - ✓ Create calendar tools in `tripsage/tools/calendar_tools.py`
    - ✓ Created GoogleCalendarMCPWrapper with standardized method mapping
    - ✓ Refactored calendar_tools.py to use MCPManager for all MCP interactions
    - ✓ Added proper error handling with TripSageMCPError
  - ✓ Implement event creation and scheduling functionality
  - ✓ Add tests for calendar-related operations

- [x] WebSearchTool Integration with Caching (Issue #37):

  - **Target:** Implement caching for OpenAI Agents SDK WebSearchTool
  - **Goal:** Optimize performance and reduce API usage for web searches
  - **Status:** ✅ COMPLETED - Integration implemented and validated
  - **Resources:**
    - **OpenAI Agents SDK:** <https://openai.github.io/openai-agents-python/>
    - **Redis Client Docs:** <https://redis-py.readthedocs.io/en/stable/>
  - **Research Findings:**
    - WebSearchTool already implemented in TravelPlanningAgent and DestinationResearchAgent
    - Domain configurations differ appropriately between agents
    - Redis caching infrastructure exists but needs web-specific extensions
    - **Note:** OpenAI SDK's WebSearchTool does not support allowed_domains/blocked_domains
  - **Tasks:**
    - [x] Create WebOperationsCache class in `tripsage/utils/cache.py`:
      - ✓ Extended existing Redis caching with content-type awareness
      - ✓ Implemented TTL management based on content volatility
      - ✓ Added metrics collection for cache performance analysis
    - [x] Create CachedWebSearchTool wrapper in `tripsage/tools/web_tools.py`:
      - ✓ Wrapped WebSearchTool with identical interface for transparent integration
      - ✓ Implemented cache checking before API calls
      - ✓ Store results with appropriate TTL based on content type
    - [x] Update agent implementations:
      - ✓ Updated TravelPlanningAgent and DestinationResearchAgent to use wrapper
      - ✓ Updated TravelAgent to use CachedWebSearchTool instead of WebSearchTool
      - ✓ Removed domain configurations (not supported by OpenAI SDK)
    - [x] Add configuration settings:
      - ✓ Configured TTL settings in centralized configuration
      - ✓ Enabled runtime TTL adjustments without code changes
    - [x] Add comprehensive tests:
      - ✓ Created validation tests for code structure
      - ✓ Verified integration in both agents

- [x] **Redis MCP Integration**

  - **Target:** Redis MCP integration for standardized caching
  - **Goal:** Implement comprehensive Redis MCP-based caching system
  - **Status:** ✅ COMPLETED - PR created with complete implementation (May 21, 2025)
  - **Tasks:**
    - ✓ Complete Redis MCP client implementation in RedisMCPWrapper:
      - ✓ Implemented full RedisMCPClient with comprehensive Redis operations
      - ✓ Added support for key operations (get, set, delete)
      - ✓ Added support for list, set, and hash operations
      - ✓ Implemented pattern matching and key scanning
      - ✓ Created connection management with pooling and reconnection
      - ✓ Added metrics collection and sampling
    - ✓ Create comprehensive cache tools in cache_tools.py:
      - ✓ Implemented standardized caching functions using Redis MCP
      - ✓ Created cache decorators with content-type awareness
      - ✓ Added cache key generation utilities
      - ✓ Implemented TTL management based on content types
      - ✓ Added cache invalidation patterns
      - ✓ Created metrics collection with different time windows
    - ✓ Update web_tools.py to use new cache_tools:
      - ✓ Modified CachedWebSearchTool to use Redis MCP tools
      - ✓ Updated web_cached decorator to use Redis MCP
      - ✓ Standardized cache approach across web operations
    - ✓ Create comprehensive tests for Redis MCP:
      - ✓ Implemented thorough tests for all caching functionality
      - ✓ Added tests for cache decorators and key generation
      - ✓ Created tests for TTL management and content type detection
      - ✓ Added tests for cache statistics and metrics
    - ✓ Update TODO.md to reflect implementation progress
  - **Resources:**
    - **Redis MCP Server:** <https://github.com/redis/mcp-redis>
    - **Redis Docs:** <https://redis.io/docs/>
  - **PR:** #f269a43 (May 21, 2025)

- [x] Implement WebOperationsCache for Web Operations (Issue #38):

  - **Target:** Advanced caching system for TripSage web operations
  - **Goal:** Create a centralized, content-aware caching system for all web operation tools
  - **Status:** Implemented core functionality, requires integration testing
  - **Resources:**
    - **Redis Client Docs:** <https://redis-py.readthedocs.io/en/stable/>
    - **OpenAI Agents SDK:** <https://openai.github.io/openai-agents-python/>
  - **Tasks:**
    - [x] Implement WebOperationsCache Class in `tripsage/utils/cache.py`:
      - [x] Create `ContentType` enum with categories (REALTIME, TIME_SENSITIVE, DAILY, SEMI_STATIC, STATIC)
      - [x] Implement Redis integration using `redis.asyncio` for async compatibility
      - [x] Define configurable TTL settings for each content type
      - [x] Implement core cache methods (get, set, delete, invalidate_pattern)
      - [x] Create content-aware TTL logic that analyzes query and result patterns
      - [x] Implement `generate_cache_key` method for deterministic key generation
      - [x] Create singleton instance for application-wide use
    - [x] Implement Metrics Collection:
      - [x] Create metrics storage structure in Redis
      - [x] Add hit/miss counters with time windows (1h, 24h, 7d)
      - [x] Implement performance measurement for cache operations
      - [x] Create `get_stats` method for metrics retrieval
      - [x] Implement sampling for detailed metrics to reduce overhead
    - [x] Implement CachedWebSearchTool in `tripsage/tools/web_tools.py`:
      - [x] Create wrapper around OpenAI Agents SDK WebSearchTool
      - [x] Maintain identical interface for seamless integration
      - [x] Add caching with domain-aware cache keys
      - [x] Implement content type detection from search queries and results
    - [x] Create Web Caching Decorator:
      - [x] Implement `web_cached` decorator for other web operation functions
      - [x] Support async functions
      - [x] Add flexible content type detection
    - [x] Update Configuration Settings:
      - [x] Add TTL configuration to `app_settings.py`
      - [x] Create defaults for each content type (REALTIME: 100s, TIME_SENSITIVE: 5m, etc.)
      - [x] Make cache namespaces configurable
    - [x] Add Comprehensive Tests:
      - [x] Create unit tests for WebOperationsCache
      - [x] Add tests for CachedWebSearchTool
      - [x] Test metrics collection and retrieval
      - [x] Verify TTL logic with different content types
    - [x] Update Agent Implementations: (Completed)
      - [x] Replace WebSearchTool with CachedWebSearchTool in TravelPlanningAgent
        - Implementation complete using src/agents/travel_planning_agent.py
      - [x] Replace WebSearchTool with CachedWebSearchTool in DestinationResearchAgent
        - Implementation complete using src/agents/destination_research_agent.py
      - [x] Replace WebSearchTool with CachedWebSearchTool in TravelAgent
        - Updated src/agents/travel_agent.py to use cached version
    - [x] Implementation Timeline: (Completed)
      - [x] Phase 1: Core WebOperationsCache implementation
      - [x] Phase 2: Metrics and tool integration
      - [x] Phase 3: Testing and implementation
      - [x] Phase 4: Agent integration (Completed)
    - [x] Additional Considerations: (Implemented)
      - [x] Performance impact: Implemented sampling to minimize Redis overhead
      - [x] Fallback mechanism: Added robust error handling for Redis operations
      - [x] Cache size management: Implemented cache size estimation
      - [x] Analytics: Created WebCacheStats with hit/miss ratio tracking

- [x] Set up MCP configuration management system (foundational for all MCP integrations)

  - ✓ Created hierarchical Pydantic model structure for all MCP configurations
  - ✓ Implemented environment variable loading with nested delimiter support
  - ✓ Created dedicated configuration classes for each MCP type
  - ✓ Implemented singleton pattern for global settings access
  - ✓ Added comprehensive validation with Pydantic v2
  - ✓ Created example usage and client initialization patterns
  - ✓ Implemented in `tripsage/config/mcp_settings.py`

- [x] Integrate Playwright MCP (see Playwright MCP Integration)

  - ✓ Implemented PlaywrightMCPClient with core browser operations
  - ✓ Created agent-callable tools in browser_tools.py
  - ✓ Added proper error handling and logging

- [x] Remove legacy /mcp_servers/ directory (completed)

  - ✓ Removed incompatible legacy Node/JS approach
  - ✓ Cleaned up old configuration files

- [x] Reorganize scripts directory for better maintainability (completed)

  - ✓ Moved all test files from scripts/ to tests/integration/
    - ✓ Created subdirectories for different test types (mcp/, api/, database/)
    - ✓ Updated all imports to reflect new paths
  - ✓ Created subdirectories in scripts/ for better organization
    - ✓ mcp/ for MCP launcher scripts
    - ✓ database/ for database management scripts
    - ✓ startup/ for server start/stop scripts
    - ✓ verification/ for connection testing scripts
  - ✓ Added README.md documenting the new directory structure
  - ✓ Added `__init__.py` files to make directories proper Python packages
  - ✓ Updated documentation references to reflect new paths

- [x] Implement unified MCP launcher script (completed)

  - ✓ Created scripts/mcp/mcp_launcher.py with standardized launch mechanism
  - ✓ Supports all MCP server configurations
  - ✓ Added Node.js dependency checking with compatibility for all installation methods (nvm, fnm, volta, etc.)
  - ✓ Created comprehensive Node.js compatibility documentation
  - ✓ Fixed configuration attribute mapping to match actual MCPSettings structure
  - ✓ Added dependency checking functionality to warn users when Node.js is missing
  - ✓ Created scripts/mcp/mcp_launcher_simple.py for testing without configuration complexity

- [x] Create Docker-Compose orchestration (completed)

  - ✓ Created docker-compose.mcp.yml for MCP services
  - ✓ Defined service configurations and dependencies

- [x] Implement service registry pattern (completed)

  - ✓ Created dynamic MCP service management
  - ✓ Supports runtime discovery and configuration

- [x] Enhance MCP configuration with runtime/transport options (completed)

  - ✓ Added transport type configuration (stdio, http, ws)
  - ✓ Implemented runtime environment settings

- [x] Standardized on shell-script + Python-wrapper approach

  - ✓ Selected as the compatible strategy for FastMCP 2.0
  - ✓ Legacy Node/JS approach removed as incompatible

- [x] Implement unified abstraction layer for all MCP interactions:

  - ✓ Created Manager/Registry pattern with type-safe wrappers
  - ✓ Implemented standardized error handling with custom exceptions
  - ✓ Developed dependency injection support for FastAPI and similar frameworks
  - ✓ Created BaseMCPWrapper abstract class for consistent interface
  - ✓ Implemented MCPManager for centralized lifecycle management
  - ✓ Created MCPClientRegistry for dynamic wrapper registration
  - ✓ Added automatic registration of default wrappers on import
  - ✓ Provided examples for PlaywrightMCP, GoogleMapsMCP, and WeatherMCP
  - ✓ Core components reimplemented (2025-01-16):
    - ✓ BaseMCPWrapper with updated method signatures
    - ✓ MCPClientRegistry singleton implementation
    - ✓ MCPManager with configuration loading
    - ✓ Custom exception hierarchy under TripSageMCPError
  - ✓ Specific wrapper implementations (2025-01-16):
    - ✓ PlaywrightMCPWrapper with standardized method mapping
    - ✓ GoogleMapsMCPWrapper with comprehensive mapping for maps APIs
    - ✓ WeatherMCPWrapper with weather service method mapping
    - ✓ Automatic registration in registration.py
    - ✓ Example refactored tool (weather_tools_abstraction.py)

- [x] Create additional MCP wrappers for remaining clients:

  - [x] SupabaseMCPWrapper for database operations
  - [x] Neo4jMemoryMCPWrapper for knowledge graph operations
  - [x] DuffelFlightsMCPWrapper for flight search and booking
  - [x] AirbnbMCPWrapper for accommodation search
  - [x] FirecrawlMCPWrapper for web crawling
  - [x] Crawl4AIMCPWrapper for AI-powered web crawling
  - [x] TimeMCPWrapper for timezone operations
  - [x] GoogleCalendarMCPWrapper for calendar integration
  - [x] RedisMCPWrapper for caching operations
  - [x] CachedWebSearchToolWrapper for web search with caching

- [x] Update browser_tools.py to use PlaywrightMCPWrapper
- [x] Update googlemaps_tools.py to use GoogleMapsMCPWrapper
- [x] Update weather_tools.py to use WeatherMCPWrapper
- [x] Update flight_tools.py to use DuffelFlightsMCPWrapper
- [x] Update accommodation_tools.py to use AirbnbMCPWrapper
- [x] Update webcrawl_tools.py to use Firecrawl/Crawl4AI wrappers
- [x] Update time_tools.py to use TimeMCPWrapper
- [x] Update calendar_tools.py to use GoogleCalendarMCPWrapper
- [x] Update supabase_tools.py to use SupabaseMCPWrapper
- [x] Update memory_tools.py to use Neo4jMemoryMCPWrapper

- [x] Remove redundant implementations after external MCP integration

  - ✓ Deleted entire src/mcp/ directory
  - ✓ All functionality migrated to new abstraction layer

- [x] Ensure proper use of Pydantic V2 patterns in remaining MCP clients
- [x] Create proper factory patterns for all MCP clients
- [x] Standardize configuration across all clients
- [x] Migrate essential clients to tripsage/clients/ directory
- [x] Implement comprehensive test suite for each client

## Medium Priority

- [x] **Fix MCP Import Circularity**

  - **Target:** `/src/mcp/base_mcp_client.py` and `/src/utils/decorators.py`
  - **Goal:** Resolve circular imports between modules
  - **Tasks:**
    - ✓ Refactor decorators.py to remove dependency on memory_client
    - ✓ Extract error handling logic to prevent circular dependencies
    - ✓ Implement proper module initialization order
    - ✓ Add clear documentation about module dependencies
  - **PR:** Completed

- [x] **Improve MCP Client Testing**

  - **Target:** `/tests/mcp/` directory
  - **Goal:** Create robust testing infrastructure for MCP clients
  - **Tasks:**
    - ✓ Create reusable mocks for settings and cache dependencies
    - ✓ Implement test fixtures for standard MCP client testing
    - ✓ Create factories for generating test data
    - ✓ Achieve 90%+ test coverage for all MCP client code
  - **PR:** Completed
  - **Added:** Created comprehensive documentation in isolated_mcp_testing.md

- [x] **Simplify Tool Registration Logic**

  - **Target:** `/src/agents/base_agent.py`
  - **Goal:** Reduce verbosity in tool registration
  - **Tasks:**
    - ✓ Implement a generic `register_tool_group` method
    - ✓ Create a more declarative approach to tool registration
    - ✓ Add automatic tool discovery in specified modules

- [x] **Centralize Parameter Validation**

  - **Target:** MCP client implementations
  - **Goal:** Use Pydantic more consistently for validation
  - **Tasks:**
    - ✓ Define standard field validators for common patterns
    - ✓ Create base model classes for common parameter groups
    - ✓ Implement consistent validation messages

- [x] **Improve HTTP Client Usage**

  - **Target:** Client implementation files
  - **Goal:** Switch from `requests` to `httpx` per coding standards
  - **Tasks:**
    - [x] Identify all uses of the `requests` library (No active usage found in Python source code as of YYYY-MM-DD)
    - [N/A] Replace with async `httpx` client (Not applicable as no `requests` usage to replace)
    - [N/A] Implement proper connection pooling and timeouts (Not applicable)

- [x] Replace any pandas usage with polars (No pandas usage found in src)
- [x] Use pyarrow for columnar data operations (No pyarrow usage found; no immediate pandas/columnar processing to optimize with it)

- [x] Neo4j Database Improvements:

  - ✓ Standardized Neo4j query patterns through Memory MCP tools
  - ✓ Implemented proper transaction handling via MCP abstraction
  - ✓ Created Neo4j schema management system in tripsage/db/migrations/neo4j/
  - ✓ Ported constraint and index definitions from src/db/neo4j/migrations/
  - ✓ Implemented initialization logic using Memory MCP operations
  - ✓ Added domain-specific memory tools for complex entity relationships
  - ✓ Migrated domain schemas to appropriate tool schemas
  - ✓ Implemented proper error handling for Neo4j operations

- [x] Frontend Architecture & Planning:
  - ✓ Created comprehensive technology stack recommendations
  - ✓ Designed complete frontend architecture (docs/frontend/ARCHITECTURE.md)
  - ✓ Selected SOTA tech stack: Next.js 15.3, React 19, TypeScript 5.5, Tailwind CSS v4
  - ✓ Established Supabase Auth as authentication solution
  - ✓ Designed SSE-based real-time communication with Vercel AI SDK v5
  - ✓ Created phased implementation plan in TODO-FRONTEND.md
  - ✓ Defined secure API key management strategy (backend proxy pattern)
  - ✓ Updated frontend BYOK implementation to align with backend design

- [x] **API and Database Migrations**

  - **Target:** `/tripsage/api/` directory (completed consolidation from `/api/` root directory)
  - **Goal:** Provide unified API implementation with modern FastAPI patterns
  - **Status:** ✅ API consolidation completed on May 20, 2025 (PR #91), database migration in progress
  - **Tasks:**
    - [x] Create and implement tripsage/api directory with FastAPI structure:
      - [x] Create endpoint groups by domain (users, trips, flights, etc.)
      - [x] Implement proper dependency injection with modern patterns
      - [x] Add comprehensive request/response models with Pydantic V2
      - [x] Migrate all routers from `/api/` to `/tripsage/api/`:
        - [x] Auth router with logout and user info endpoints
        - [x] Trips router with improved implementation
        - [x] Flights router with Pydantic V2 validation
        - [x] Accommodations router with service pattern
        - [x] Destinations router with proper dependencies
        - [x] Itineraries router with enhanced functionality
      - [x] Create and implement service layer:
        - [x] TripService with singleton pattern
        - [x] FlightService with proper abstraction
        - [x] AccommodationService with dependency injection
        - [x] DestinationService with proper error handling
        - [x] ItineraryService with time slot management
    - [x] API Improvements:
      - [x] Add OpenAPI documentation with enhanced descriptions
      - [x] Implement API versioning with path prefixes
      - [x] Add proper rate limiting with configurable limits
      - [x] Implement comprehensive logging with structured logs
      - [x] Add request validation with Pydantic V2
      - [x] Create comprehensive test suite for all API endpoints
    - [ ] Implement database migration:
      - [x] Create tripsage/models/db/ for essential business models (User, Trip)
      - [x] Port validation logic to new Pydantic V2 models with field_validator
      - [ ] Replace repository patterns with MCP tool implementations
      - [ ] Adapt SQL migrations to use Supabase MCP apply_migration
      - [ ] Create Neo4j schema initialization scripts
      - [ ] Ensure consistent error handling through MCP abstraction
      - [ ] Remove direct database connection pooling (handled by MCPs)

- [x] FastAPI Implementation:
  - ✓ Created tripsage/api directory with modern FastAPI structure
  - ✓ Designed modular architecture with separation of concerns
  - ✓ Implemented core middleware components:
    - ✓ Authentication middleware with JWT and API key support
    - ✓ Rate limiting middleware with Redis support
    - ✓ Logging middleware with correlation IDs and structured logging
  - ✓ Created API endpoint groups by domain:
    - ✓ Auth endpoints (register, login, refresh token)
    - ✓ API key management endpoints (BYOK)
    - ✓ Health check endpoints
  - ✓ Implemented BYOK functionality:
    - ✓ Created secure API key management with envelope encryption
    - ✓ Implemented key rotation and validation
    - ✓ Added secure caching for decrypted keys
  - ✓ Added API improvements:
    - ✓ Custom OpenAPI documentation with examples
    - ✓ Comprehensive exception handling
    - ✓ Request validation with Pydantic V2
    - ✓ API versioning
  - ✓ Created comprehensive test suite:
    - ✓ Test fixtures for authentication and API key testing
    - ✓ Unit tests for API endpoints
    - ✓ Integration tests with mocked dependencies

## Low Priority

- [x] **Extract Common Service Patterns**

  - **Target:** Service modules in MCP implementations
  - **Goal:** Standardize service layer patterns
  - **Tasks:**
    - ✓ Define base service interfaces
    - ✓ Create standard patterns for service methods
    - ✓ Extract common logic to base classes

- [x] **Neo4j AuraDB API MCP Evaluation (Issue #39)**

  - **Target:** Neo4j operational management
  - **Goal:** Evaluate the need for programmatic management of Neo4j AuraDB instances
  - **Status:** Evaluated and recommended against implementation at this time
  - **Tasks:**
    - ✓ Evaluate the mcp-neo4j-cloud-aura-api server's capabilities
    - ✓ Analyze TripSage's operational needs for Neo4j management
    - ✓ Conduct security and complexity assessment
    - ✓ Provide recommendation for Issue #39
  - **Findings:**
    - TripSage uses Neo4j as a persistent knowledge graph with stable connections
    - The Neo4j Memory MCP already provides all needed application-level interactions
    - Administrative operations are better handled through Neo4j Aura's web interface
    - Dynamic instance management would add unnecessary complexity and security concerns
    - KISS/YAGNI principles suggest avoiding this integration until specific operational needs arise
  - **Recommendation:** Maintain as Post-MVP / Low Priority. Do not implement until clear operational needs emerge.

- [x] **Create Isolated Test Utilities**
  - **Target:** Test files and fixtures
  - **Goal:** Create reusable test fixtures independent of environment variables
  - **Tasks:**
    - ✓ Create portable test modules that don't depend on settings
    - ✓ Implement isolated test fixtures with proper mocking
    - ✓ Standardize mocking approach for database and MCP clients
    - ✓ Add comprehensive test coverage for abstract base classes

## Compliance Checklist for Each Task

For each completed task, ensure:

- [x] `ruff check --fix` & `ruff format .` pass cleanly
- [x] Imports are properly sorted
- [x] Type hints are complete and accurate
- [x] Tests cover the changes (aim for ≥90%)
- [x] No secrets are committed
- [x] File size ≤500 LoC, ideally ≤350 LoC
- [x] Code follows KISS/DRY/YAGNI/SIMPLE principles

## Progress Tracking

| Task                            | Status | PR  | Notes                                                                                          |
| ------------------------------- | ------ | --- | ---------------------------------------------------------------------------------------------- |
| Calendar Tools Refactoring      | ✅     | #87 | Applied error handling decorator pattern                                                       |
| Flight Search Refactoring       | ✅     | #88 | Applied error handling decorator to four methods                                               |
| Error Handling Tests            | ✅     | #88 | Created standalone tests for decorator functionality                                           |
| Accommodations Refactoring      | ✅     | #89 | Applied error handling decorator to two methods                                                |
| MCP Client Standardization      | ✅     | #90 | Implemented client factory pattern, improved error handling                                    |
| MCP Factory Pattern             | ✅     | #90 | Created standard factory interface + implementations for Time & Flights                        |
| MCP Error Classification        | ✅     | #90 | Added error categorization system for better error handling                                    |
| MCP Documentation               | ✅     | #90 | Added comprehensive README for MCP architecture                                                |
| Dual Storage Service            | ✅     | #91 | Created DualStorageService base class with standard CRUD operations                            |
| Trip Storage Service            | ✅     | #91 | Implemented TripStorageService with Pydantic validation                                        |
| Fix Circular Imports            | ✅     | #92 | Fixed circular imports in base_mcp_client.py and decorators.py                                 |
| Isolated Test Patterns          | ✅     | #93 | Created environment-independent test suite for dual storage services                           |
| Comprehensive Test Coverage     | ✅     | #93 | Added tests for abstract interfaces and error handling                                         |
| MCP Isolated Testing            | ✅     | #94 | Implemented isolated testing pattern for MCP clients                                           |
| MCP Testing Documentation       | ✅     | #94 | Created documentation for isolated MCP testing pattern                                         |
| Tool Registration Logic         | ✅     | #95 | Simplified tool registration with automatic discovery                                          |
| Parameter Validation            | ✅     | #95 | Centralized parameter validation with Pydantic base models                                     |
| Service Pattern Extraction      | ✅     | #95 | Extracted common service patterns for MCP implementations                                      |
| Codebase Restructuring - Part 1 | ✅     | -   | Updated tool imports, migrated all agent files and tools                                       |
| Browser Tools Migration         | ✅     | -   | Updated browser tools with correct imports and tools registration                              |
| External MCP Server Strategy    | ✅     | -   | Completed evaluation of MCP servers and established hybrid approach                            |
| Playwright MCP Integration      | ✅     | -   | Implemented core client and agent-callable tools                                               |
| Crawl4AI MCP Integration        | ✅     | -   | Implemented client with WebSocket/SSE support, caching, and comprehensive tests                |
| Firecrawl MCP Integration       | ✅     | -   | Implemented client with specialized booking site optimization and caching                      |
| Hybrid Web Crawl Schema         | ✅     | -   | Created UnifiedCrawlResult model for consistent output across crawlers                         |
| Result Normalizer               | ✅     | -   | Implemented normalize methods for both Firecrawl and Crawl4AI outputs                          |
| Source Selection Logic          | ✅     | -   | Implemented domain routing and content-type based crawler selection                            |
| Unified Crawl Interface         | ✅     | -   | Created crawl_website_content with automatic crawler selection                                 |
| Playwright MCP Fallback         | ✅     | -   | Enhanced hybrid crawling with Playwright fallback and direct selection                         |
| Playwright Result Normalizer    | ✅     | -   | Added normalize_playwright_mcp_output for browser-based crawling                               |
| Playwright-only Domains         | ✅     | -   | Added support for direct Playwright selection for specific domains                             |
| Google Maps MCP Integration     | ✅     | -   | Implemented GoogleMaps MCP client wrapper and refactored googlemaps_tools.py to use MCPManager |
| Time MCP Integration            | ✅     | -   | Implemented Time MCP client wrapper and refactored time_tools.py to use MCPManager             |
| WebSearchTool Caching           | ✅     | -   | Implemented CachedWebSearchTool wrapper with content-aware caching                             |
| MCP Abstraction Layer           | ✅     | -   | Implemented Manager/Registry pattern with type-safe wrappers                                   |
| Specific MCP Wrappers           | ✅     | -   | Implemented Supabase, Neo4j Memory, Duffel Flights, and Airbnb wrappers                        |
| Backend BYOK Architecture       | ✅     | -   | Created comprehensive database schema and encryption design with PBKDF2 + Fernet               |
| Frontend BYOK Architecture      | ✅     | -   | Designed secure key management UI with auto-clear and client-side validation                   |
| Frontend-Backend BYOK Alignment | ✅     | -   | Aligned frontend and backend implementations with comprehensive documentation                  |
| Frontend Architecture v2        | ✅     | -   | Designed state-of-the-art architecture with Next.js 15, React 19, and AI-centric features      |
| Technology Stack v2             | ✅     | -   | Updated tech stack recommendations with latest stable versions and justifications              |
| Frontend Implementation Plan v2 | ✅     | -   | Created comprehensive 20-week phased implementation plan with code examples                    |
| Gap Analysis & Recommendations  | ✅     | -   | Identified gaps (offline support, PWA, i18n) and provided future enhancement roadmap           |
| MCP Server Strategy Decision    | ✅     | -   | Standardized on shell-script + Python-wrapper approach                                         |
| Legacy MCP Directory Removal    | ✅     | -   | Removed /mcp_servers/ directory                                                                |
| Unified MCP Launcher            | ✅     | -   | Created scripts/mcp_launcher.py                                                                |
| Docker-Compose MCP              | ✅     | -   | Created docker-compose.mcp.yml                                                                 |
| MCP Service Registry            | ✅     | -   | Implemented dynamic service management                                                         |
| Enhanced MCP Config             | ✅     | -   | Added runtime/transport configuration                                                          |<|MERGE_RESOLUTION|>--- conflicted
+++ resolved
@@ -2,11 +2,7 @@
 
 This file contains all the tasks that were marked as completed in the main TODO.md file.
 
-<<<<<<< HEAD
 - [x] **Redis MCP Integration (PR #97):**
-=======
-- [x] **Redis MCP Integration:**
->>>>>>> e0650d17
   - ✓ Implemented RedisMCPWrapper with comprehensive Redis operations support
   - ✓ Created RedisMCPClient with connection management and Redis interface
   - ✓ Developed distributed locking capabilities (acquire_lock, release_lock, extend_lock)
@@ -19,14 +15,11 @@
   - ✓ Improved WebSearchTool with batch operations and performance monitoring
   - ✓ Added comprehensive test suite for cache tools and Redis MCP integration
   - ✓ Created detailed documentation in docs/05_SEARCH_AND_CACHING/REDIS_MCP_INTEGRATION.md
-<<<<<<< HEAD
   - ✓ Developed metrics collection framework for cache operations
   - ✓ Implemented distributed coordination for cache invalidation
   - ✓ Added cache key management and namespacing system
   - ✓ Created cache_context manager for resource management
   - ✓ Integrated with existing WebOperationsCache architecture
-=======
->>>>>>> e0650d17
 
 - [x] **Agent Handoffs Optimization:**
   - ✓ Conducted comprehensive research on latest OpenAI Agents SDK handoff best practices
