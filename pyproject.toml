[project]
name = "tripsage-ai"
version = "0.1.0"
description = "AI-powered travel planning system with multi-source data integration"
readme = "README.md"
requires-python = ">=3.12"
authors = [{ name = "TripSage Team" }]
dependencies = [
    "email-validator>=2.2.0",
    "fastapi>=0.115.12",
    "pydantic>=2.11.5",
    "pydantic-settings>=2.9.1",
    "pytest>=8.3.5",
    "pytest-cov>=6.1.1",
    "python-dotenv>=1.1.0",
]

[tool.setuptools.packages.find]
where = ["."]
include = ["tripsage", "tripsage_core", "tripsage.*", "tripsage_core.*"]

# Only include core shared dependencies here
# Subprojects maintain their own requirements.txt files
dependencies = [
    "pydantic>=2.11.5,<3.0.0",
    "pydantic-settings>=2.9.1",
    "sqlalchemy[asyncio]>=2.0.41",
    "greenlet>=3.1.1",
    "pytest>=8.3.5",
    "pytest-cov>=6.1.1",
    "langgraph>=0.4.4",
    "langchain-core>=0.3.61",
    "langchain-openai>=0.3.18",
    "langsmith>=0.3.42",
    "typing-extensions>=4.13.2",
    "redis>=6.1.0",
    "pytest-asyncio>=1.0.0",
    "nest-asyncio>=1.6.0",
    # OpenTelemetry and monitoring
    "opentelemetry-api>=1.21.0",
    "opentelemetry-sdk>=1.21.0",
    "opentelemetry-instrumentation-redis>=0.42b0",
    "opentelemetry-exporter-otlp>=1.21.0",
    "psutil>=5.9.0",
    # Security
    "cryptography>=41.0.0",
    # API integrations
    "google-api-python-client>=2.134.0",
    "google-auth>=2.30.0",
    "google-auth-httplib2>=0.2.0",
    "google-auth-oauthlib>=1.2.0",
    "duffel-api>=0.6.2",
    "httpx>=0.28.1",
    "python-dotenv>=1.1.0",
]

[project.optional-dependencies]
dev = [
    "ruff>=0.11.9", 
    "pytest>=8.3.5", 
    "pytest-cov>=6.1.1",
    "pytest-asyncio>=0.25.1",
    "coverage[toml]>=7.6.9",
    "pytest-benchmark>=4.0.0",
    "pytest-httpx>=0.35.0",
    "fakeredis>=2.29.0"
]

[tool.pytest.ini_options]
testpaths = ["tests"]
python_files = "test_*.py"
python_classes = "Test*"
python_functions = "test_*"
pythonpath = ["."]
asyncio_mode = "auto"
log_cli = true
log_cli_level = "INFO"
addopts = "-v"

[tool.ruff]
line-length = 88
target-version = "py312"
lint.select = ["E", "F", "B", "I"]

[build-system]
requires = ["hatchling"]
build-backend = "hatchling.build"

[dependency-groups]
<<<<<<< HEAD
dev = [
    "pytest>=8.3.5",
    "pytest-asyncio>=1.0.0",
    "pytest-cov>=6.1.1",
=======
test = [
    "email-validator>=2.2.0",
    "fastapi>=0.115.12",
    "httpx>=0.28.1",
    "passlib>=1.7.4",
    "pydantic>=2.11.5",
    "pydantic-settings>=2.9.1",
    "pytest>=8.3.5",
    "pytest-asyncio>=1.0.0",
    "pytest-mock>=3.14.1",
    "python-dotenv>=1.1.0",
    "python-jose>=3.5.0",
    "python-multipart>=0.0.20",
    "redis>=6.1.0",
    "sqlalchemy>=2.0.41",
    "supabase>=2.15.2",
    "uvicorn>=0.34.2",
>>>>>>> 9c0f23c0
]

[tool.hatch.build.targets.wheel]
packages = ["tripsage", "tripsage_core"]<|MERGE_RESOLUTION|>--- conflicted
+++ resolved
@@ -87,12 +87,11 @@
 build-backend = "hatchling.build"
 
 [dependency-groups]
-<<<<<<< HEAD
 dev = [
     "pytest>=8.3.5",
     "pytest-asyncio>=1.0.0",
     "pytest-cov>=6.1.1",
-=======
+]
 test = [
     "email-validator>=2.2.0",
     "fastapi>=0.115.12",
@@ -110,7 +109,6 @@
     "sqlalchemy>=2.0.41",
     "supabase>=2.15.2",
     "uvicorn>=0.34.2",
->>>>>>> 9c0f23c0
 ]
 
 [tool.hatch.build.targets.wheel]
