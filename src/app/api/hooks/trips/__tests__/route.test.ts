/** @vitest-environment node */

import { afterAll, beforeEach, describe, expect, it, vi } from "vitest";
import type { WebhookPayload } from "@/lib/webhooks/payload";
import { createMockNextRequest, getMockCookiesForTest } from "@/test/helpers/route";
import { getPublishedQStashMessages } from "@/test/upstash";
import { setupUpstashTestEnvironment } from "@/test/upstash/setup";

const { afterAllHook: upstashAfterAllHook, beforeEachHook: upstashBeforeEachHook } =
  setupUpstashTestEnvironment();

type ParseAndVerify = (req: Request) => Promise<ParseResult>;
type BuildEventKey = (payload: WebhookPayload) => string;
type TryReserveKey = (key: string, ttlSeconds?: number) => Promise<boolean>;
type SendNotifications = (
  payload: WebhookPayload,
  eventKey: string
) => Promise<{ emailed?: boolean; webhookPosted?: boolean }>;

type ParseResult = { ok: boolean; payload?: WebhookPayload };
type TripsRouteModule = typeof import("../route");

// Mock next/headers cookies() BEFORE any imports that use it
vi.mock("next/headers", () => ({
  cookies: vi.fn(() =>
    Promise.resolve(getMockCookiesForTest({ "sb-access-token": "test-token" }))
  ),
}));

const parseAndVerifyMock = vi.hoisted(() => vi.fn<ParseAndVerify>());
const buildEventKeyMock = vi.hoisted(() => vi.fn<BuildEventKey>(() => "event-key-1"));
const tryReserveKeyMock = vi.hoisted(() => vi.fn<TryReserveKey>(async () => true));
const sendCollaboratorNotificationsMock = vi.hoisted(() =>
  vi.fn<SendNotifications>(async () => ({ emailed: true, webhookPosted: false }))
);
const envStore = vi.hoisted<Record<string, string | undefined>>(() => ({
  NEXT_PUBLIC_SITE_URL: "http://localhost:3000",
  NEXT_PUBLIC_SUPABASE_URL: "https://supabase.test",
  QSTASH_TOKEN: "qstash-token",
  SUPABASE_SERVICE_ROLE_KEY: "service-role",
}));
const afterCallbacks = vi.hoisted<Array<() => unknown>>(() => []);

function createSupabaseStub() {
  const limit = vi.fn(async () => ({ error: null }));
  const eq = vi.fn(() => ({ limit }));
  const select = vi.fn(() => ({ eq }));
  const from = vi.fn(() => ({ select }));
  return { from };
}

let supabaseFactory = () => createSupabaseStub();

vi.mock("@/lib/webhooks/payload", () => ({
  buildEventKey: (payload: WebhookPayload) => buildEventKeyMock(payload),
  parseAndVerify: (req: Request) => parseAndVerifyMock(req),
}));

vi.mock("@/lib/idempotency/redis", () => ({
  tryReserveKey: (key: string, ttl?: number) => tryReserveKeyMock(key, ttl),
}));

vi.mock("@/lib/notifications/collaborators", () => ({
  sendCollaboratorNotifications: (payload: WebhookPayload, eventKey: string) =>
    sendCollaboratorNotificationsMock(payload, eventKey),
}));

vi.mock("@/lib/env/server", () => ({
  getServerEnvVar: (key: string) => {
    const value = (envStore as Record<string, string | undefined>)[key];
    if (!value) {
      throw new Error(`Missing env ${key}`);
    }
    return value;
  },
  getServerEnvVarWithFallback: (key: string, fallback?: string) => {
    const value = (envStore as Record<string, string | undefined>)[key];
    return (value ?? fallback) as string;
  },
}));

vi.mock("@supabase/supabase-js", () => ({
  createClient: vi.fn(() => supabaseFactory()),
}));

<<<<<<< HEAD
// Mock QStash client for enqueue testing
type TryEnqueueJobResult =
  | { messageId: string; success: true }
  | { error: Error | null; success: false };
type TryEnqueueJob = (
  jobType: string,
  payload: unknown,
  path: string
) => Promise<TryEnqueueJobResult>;

const tryEnqueueJobMock = vi.hoisted(() =>
  vi.fn<TryEnqueueJob>(async () => ({ messageId: "msg_test", success: true }))
);

vi.mock("@/lib/qstash/client", () => ({
  tryEnqueueJob: (jobType: string, payload: unknown, path: string) =>
    tryEnqueueJobMock(jobType, payload, path),
}));

=======
>>>>>>> 985cfd02
vi.mock("next/server", async () => {
  const actual = (await vi.importActual("next/server")) as Record<string, unknown>;
  return {
    ...actual,
    after: (callback: () => unknown) => {
      afterCallbacks.push(callback);
    },
  };
});

// Mock route helpers
vi.mock("@/lib/api/route-helpers", async () => {
  const actual = await vi.importActual<typeof import("@/lib/api/route-helpers")>(
    "@/lib/api/route-helpers"
  );
  return {
    ...actual,
    withRequestSpan: vi.fn((_name, _attrs, fn) => fn()),
  };
});

vi.mock("@/lib/telemetry/span", () => ({
  withTelemetrySpan: (
    _name: string,
    _opts: unknown,
    fn: (span: Record<string, unknown>) => unknown
  ) =>
    fn({
      addEvent: vi.fn(),
      recordException: vi.fn(),
      setAttribute: vi.fn(),
    }),
  withTelemetrySpanSync: (
    _name: string,
    _opts: unknown,
    fn: (span: Record<string, unknown>) => unknown
  ) =>
    fn({
      addEvent: vi.fn(),
      recordException: vi.fn(),
      setAttribute: vi.fn(),
    }),
}));

// Mock rate limiter
vi.mock("@/lib/webhooks/rate-limit", () => ({
  checkWebhookRateLimit: vi.fn(async () => ({ success: true })),
  createRateLimitHeaders: vi.fn(() => ({})),
}));

function makeRequest(body: unknown, headers: Record<string, string> = {}) {
  return createMockNextRequest({
    body,
    headers,
    method: "POST",
    url: "http://localhost/api/hooks/trips",
  });
}

describe("POST /api/hooks/trips", () => {
  beforeEach(() => {
    upstashBeforeEachHook();
    vi.clearAllMocks();
    parseAndVerifyMock.mockReset();
    buildEventKeyMock.mockReset();
    buildEventKeyMock.mockReturnValue("event-key-1");
    tryReserveKeyMock.mockReset();
    sendCollaboratorNotificationsMock.mockReset();
<<<<<<< HEAD
    tryEnqueueJobMock.mockReset();
    tryEnqueueJobMock.mockResolvedValue({ messageId: "msg_test", success: true });
=======
>>>>>>> 985cfd02
    afterCallbacks.length = 0;
    envStore.NEXT_PUBLIC_SUPABASE_URL = "https://supabase.test";
    envStore.SUPABASE_SERVICE_ROLE_KEY = "service-role";
    envStore.QSTASH_TOKEN = "qstash-token";
    supabaseFactory = () => createSupabaseStub();
  });

  const loadRoute = async (): Promise<TripsRouteModule> => {
    return await import("../route");
  };

  it("returns 401 when signature or payload is invalid", async () => {
    parseAndVerifyMock.mockResolvedValue({ ok: false });
    const { POST } = await loadRoute();
    const res = await POST(makeRequest({}));
    expect(res.status).toBe(401);
  });

  it("skips non-trip_collaborators tables", async () => {
    parseAndVerifyMock.mockResolvedValue({
      ok: true,
      payload: {
        oldRecord: null,
        record: {},
        table: "other_table",
        type: "INSERT",
      },
    });
    const { POST } = await loadRoute();
    const res = await POST(makeRequest({}));
    const json = await res.json();
    expect(res.status).toBe(200);
    expect(json.skipped).toBe(true);
  });

  it("marks duplicates via idempotency guard", async () => {
    parseAndVerifyMock.mockResolvedValue({
      ok: true,
      payload: {
        oldRecord: null,
        record: { id: "1", trip_id: 42 },
        table: "trip_collaborators",
        type: "INSERT",
      },
    });
    tryReserveKeyMock.mockResolvedValue(false);
    const { POST } = await loadRoute();
    const res = await POST(makeRequest({}));
    const json = await res.json();
    expect(res.status).toBe(200);
    expect(json.duplicate).toBe(true);
    expect(tryReserveKeyMock).toHaveBeenCalledWith("event-key-1", 300);
  });

  it("enqueues to QStash when configured", async () => {
    parseAndVerifyMock.mockResolvedValue({
      ok: true,
      payload: {
        oldRecord: null,
        record: { id: "1", trip_id: 99 },
        table: "trip_collaborators",
        type: "INSERT",
      },
    });
    tryReserveKeyMock.mockResolvedValue(true);

    const { POST } = await loadRoute();
    const res = await POST(makeRequest({}, { host: "localhost:3000" }));
    const json = await res.json();
    expect(res.status).toBe(200);
    expect(json.enqueued).toBe(true);
<<<<<<< HEAD
    // tryEnqueueJob is called with job type, payload, and path
    expect(tryEnqueueJobMock).toHaveBeenCalledWith(
      "notify-collaborators",
      { eventKey: "event-key-1", payload: expect.any(Object) },
      "/api/jobs/notify-collaborators"
=======
    expect(getPublishedQStashMessages()).toContainEqual(
      expect.objectContaining({
        body: { eventKey: "event-key-1", payload: expect.any(Object) },
        url: "http://localhost/api/jobs/notify-collaborators",
      })
>>>>>>> 985cfd02
    );
  });

  it("uses after() fallback when QStash is not configured", async () => {
    // Mock tryEnqueueJob to return failure (simulates QStash unavailable)
    tryEnqueueJobMock.mockResolvedValue({ error: null, success: false });
    parseAndVerifyMock.mockResolvedValue({
      ok: true,
      payload: {
        oldRecord: null,
        record: { id: "1", trip_id: 77 },
        table: "trip_collaborators",
        type: "INSERT",
      },
    });
    tryReserveKeyMock.mockResolvedValue(true);
    sendCollaboratorNotificationsMock.mockResolvedValue({
      emailed: true,
      webhookPosted: false,
    });

    const { POST } = await loadRoute();
    const res = await POST(makeRequest({}));
    const json = await res.json();
    expect(res.status).toBe(200);
    expect(json.fallback).toBe(true);
    expect(afterCallbacks.length).toBe(1);
    expect(sendCollaboratorNotificationsMock).not.toHaveBeenCalled();
    await afterCallbacks[0]?.();
    expect(sendCollaboratorNotificationsMock).toHaveBeenCalledWith(
      expect.objectContaining({ table: "trip_collaborators" }),
      "event-key-1"
    );
  });

  afterAll(() => {
    upstashAfterAllHook();
  });
});<|MERGE_RESOLUTION|>--- conflicted
+++ resolved
@@ -3,7 +3,6 @@
 import { afterAll, beforeEach, describe, expect, it, vi } from "vitest";
 import type { WebhookPayload } from "@/lib/webhooks/payload";
 import { createMockNextRequest, getMockCookiesForTest } from "@/test/helpers/route";
-import { getPublishedQStashMessages } from "@/test/upstash";
 import { setupUpstashTestEnvironment } from "@/test/upstash/setup";
 
 const { afterAllHook: upstashAfterAllHook, beforeEachHook: upstashBeforeEachHook } =
@@ -83,7 +82,6 @@
   createClient: vi.fn(() => supabaseFactory()),
 }));
 
-<<<<<<< HEAD
 // Mock QStash client for enqueue testing
 type TryEnqueueJobResult =
   | { messageId: string; success: true }
@@ -103,8 +101,6 @@
     tryEnqueueJobMock(jobType, payload, path),
 }));
 
-=======
->>>>>>> 985cfd02
 vi.mock("next/server", async () => {
   const actual = (await vi.importActual("next/server")) as Record<string, unknown>;
   return {
@@ -173,11 +169,8 @@
     buildEventKeyMock.mockReturnValue("event-key-1");
     tryReserveKeyMock.mockReset();
     sendCollaboratorNotificationsMock.mockReset();
-<<<<<<< HEAD
     tryEnqueueJobMock.mockReset();
     tryEnqueueJobMock.mockResolvedValue({ messageId: "msg_test", success: true });
-=======
->>>>>>> 985cfd02
     afterCallbacks.length = 0;
     envStore.NEXT_PUBLIC_SUPABASE_URL = "https://supabase.test";
     envStore.SUPABASE_SERVICE_ROLE_KEY = "service-role";
@@ -249,19 +242,11 @@
     const json = await res.json();
     expect(res.status).toBe(200);
     expect(json.enqueued).toBe(true);
-<<<<<<< HEAD
     // tryEnqueueJob is called with job type, payload, and path
     expect(tryEnqueueJobMock).toHaveBeenCalledWith(
       "notify-collaborators",
       { eventKey: "event-key-1", payload: expect.any(Object) },
       "/api/jobs/notify-collaborators"
-=======
-    expect(getPublishedQStashMessages()).toContainEqual(
-      expect.objectContaining({
-        body: { eventKey: "event-key-1", payload: expect.any(Object) },
-        url: "http://localhost/api/jobs/notify-collaborators",
-      })
->>>>>>> 985cfd02
     );
   });
 
