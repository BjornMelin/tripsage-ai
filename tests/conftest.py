--- conflicted
+++ resolved
@@ -1,4 +1,3 @@
-<<<<<<< HEAD
 """Pytest configuration and shared fixtures for API tests.
 
 Sets testing environment, provides an async HTTP client bound to a minimal
@@ -17,10 +16,11 @@
 from typing import Any, ParamSpec, Self, TypeVar, cast
 
 import pytest
-from fastapi import FastAPI
+from fastapi import FastAPI, Request
 from httpx import ASGITransport, AsyncClient
 
 from tripsage_core.config import Settings
+from tripsage_core.models.trip import Budget, BudgetBreakdown, Trip
 
 
 _P = ParamSpec("_P")
@@ -252,31 +252,81 @@
         _noop,
         raising=False,
     )
-=======
-"""Global pytest fixtures for tests.
-
-Provides shared helpers for building synthetic FastAPI Request objects, useful
-for unit-testing endpoints decorated with SlowAPI limiters without going
-through an HTTP client.
-"""
-
-from collections.abc import Callable
-
-import pytest
-from fastapi import Request
+
+
+@pytest.fixture()
+def principal() -> Principal:
+    """Return a deterministic fake user principal.
+
+    Returns:
+        Principal: A user principal with fixed id/email.
+    """
+    return Principal(
+        id="00000000-0000-0000-0000-0000000000aa",
+        type="user",
+        email="user@example.com",
+        auth_method="jwt",
+        scopes=["read", "write"],
+        metadata={"ip_address": "127.0.0.1"},
+    )
+
+
+@pytest.fixture()
+def async_client_factory() -> Callable[[FastAPI], AsyncClient]:
+    """Return a factory that builds an AsyncClient for a given app."""
+
+    def _factory(app: FastAPI) -> AsyncClient:
+        transport = ASGITransport(app=app)
+        return AsyncClient(transport=transport, base_url="http://test")
+
+    return _factory
+
+
+@pytest.fixture()
+def app() -> FastAPI:
+    """Return a FastAPI app with routers for integration tests."""
+    app = build_minimal_app()
+    # Include routers needed for integration tests
+    from tripsage.api.routers import (
+        attachments,
+        chat,
+        config,
+        health,
+        keys,
+        trips,
+    )
+
+    app.include_router(health.router, prefix="/api", tags=["health"])
+    app.include_router(config.router, prefix="/api", tags=["configuration"])
+    app.include_router(keys.router, prefix="/api/keys", tags=["api_keys"])
+    app.include_router(trips.router, prefix="/api/trips", tags=["trips"])
+    app.include_router(chat.router, prefix="/api/chat", tags=["chat"])
+    app.include_router(
+        attachments.router, prefix="/api/attachments", tags=["attachments"]
+    )
+    return app
+
+
+@pytest.fixture()
+def async_client(
+    app: FastAPI, async_client_factory: Callable[[FastAPI], AsyncClient]
+) -> AsyncClient:
+    """Return an AsyncClient bound to the test app."""
+    return async_client_factory(app)
+
+
+def build_minimal_app() -> FastAPI:
+    """Create a minimal FastAPI app for router-focused tests.
+
+    Returns:
+        FastAPI: Empty app ready to include target routers.
+    """
+    return FastAPI()
 
 
 @pytest.fixture
 def request_builder() -> Callable[[str, str], Request]:
-    """Build a synthetic FastAPI ``Request`` for unit tests.
-
-    Args:
-        method: HTTP method (e.g., "GET", "POST")
-        path: URL path (e.g., "/api/memory/search")
-
-    Returns:
-        A minimally viable FastAPI ``Request`` instance suitable for SlowAPI.
-    """
+    """Build a synthetic FastAPI request for SlowAPI-dependent tests."""
 
     def _build(method: str, path: str) -> Request:
         scope = {
@@ -292,79 +342,36 @@
 
         async def receive() -> dict[str, object]:
             return {"type": "http.request", "body": b"", "more_body": False}
->>>>>>> 36c77dae
 
         return Request(scope, receive)
 
-<<<<<<< HEAD
-@pytest.fixture()
-def principal() -> Principal:
-    """Return a deterministic fake user principal.
-
-    Returns:
-        Principal: A user principal with fixed id/email.
-    """
-    return Principal(
-        id="00000000-0000-0000-0000-0000000000aa",
-        type="user",
-        email="user@example.com",
-        auth_method="jwt",
-        scopes=["read", "write"],
-        metadata={"ip_address": "127.0.0.1"},
-    )
-
-
-@pytest.fixture()
-def async_client_factory() -> Callable[[FastAPI], AsyncClient]:
-    """Return a factory that builds an AsyncClient for a given app."""
-
-    def _factory(app: FastAPI) -> AsyncClient:
-        transport = ASGITransport(app=app)
-        return AsyncClient(transport=transport, base_url="http://test")
-
-    return _factory
-
-
-@pytest.fixture()
-def app() -> FastAPI:
-    """Return a FastAPI app with routers for integration tests."""
-    app = build_minimal_app()
-    # Include routers needed for integration tests
-    from tripsage.api.routers import (
-        attachments,
-        chat,
-        config,
-        health,
-        keys,
-        trips,
-    )
-
-    app.include_router(health.router, prefix="/api", tags=["health"])
-    app.include_router(config.router, prefix="/api", tags=["configuration"])
-    app.include_router(keys.router, prefix="/api/keys", tags=["api_keys"])
-    app.include_router(trips.router, prefix="/api/trips", tags=["trips"])
-    app.include_router(chat.router, prefix="/api/chat", tags=["chat"])
-    app.include_router(
-        attachments.router, prefix="/api/attachments", tags=["attachments"]
-    )
-    return app
-
-
-@pytest.fixture()
-def async_client(
+    return _build
+
+
+@pytest.fixture()
+def core_trip_response() -> Trip:
+    """Return a sample Trip model instance for testing."""
+    from datetime import date
+    from uuid import uuid4
+
+    return Trip(
+        id=uuid4(),
+        user_id=uuid4(),
+        title="Test Trip",
+        description="A test trip for unit tests",
+        start_date=date(2024, 6, 1),
+        end_date=date(2024, 6, 7),
+        destination="Tokyo, Japan",
+        budget_breakdown=Budget(
+            total=2000.0, currency="USD", spent=0.0, breakdown=BudgetBreakdown()
+        ),
+        travelers=2,
+    )
+
+
+@pytest.fixture()
+def unauthenticated_test_client(
     app: FastAPI, async_client_factory: Callable[[FastAPI], AsyncClient]
 ) -> AsyncClient:
-    """Return an AsyncClient bound to the test app."""
-    return async_client_factory(app)
-
-
-def build_minimal_app() -> FastAPI:
-    """Create a minimal FastAPI app for router-focused tests.
-
-    Returns:
-        FastAPI: Empty app ready to include target routers.
-    """
-    return FastAPI()
-=======
-    return _build
->>>>>>> 36c77dae
+    """Return an AsyncClient without authentication headers."""
+    return async_client_factory(app)