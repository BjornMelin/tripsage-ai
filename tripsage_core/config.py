--- conflicted
+++ resolved
@@ -120,11 +120,6 @@
     )
     openai_model: str = "gpt-4o"
 
-<<<<<<< HEAD
-    # Rate Limiting & Security
-    rate_limit_requests: int = 100
-    rate_limit_window: int = 60
-=======
     # Enhanced Rate Limiting Configuration
     rate_limit_enabled: bool = Field(
         default=True, description="Enable rate limiting middleware"
@@ -162,7 +157,6 @@
     rate_limit_enable_monitoring: bool = Field(
         default=True, description="Enable rate limit monitoring and analytics"
     )
->>>>>>> 93a3488a
 
     # Enhanced Security Configuration
     enable_security_monitoring: bool = Field(
