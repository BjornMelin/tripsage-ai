--- conflicted
+++ resolved
@@ -525,14 +525,9 @@
             # Check Supabase JWT secret
             insecure_secrets = [
                 "test-jwt-secret",
-<<<<<<< HEAD
                 "fallback-secret-for-development-only",  # nosec B107 - This is a security check, not a hardcoded password
-            ]:
-=======
-                f"fallback-secret-{'for-development-only'}",
             ]
             if self.database.supabase_jwt_secret.get_secret_value() in insecure_secrets:
->>>>>>> e86df741
                 errors.append("Supabase JWT secret must be changed in production")
 
         return errors
