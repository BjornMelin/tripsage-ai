"""
Trip service for the API layer.

This module provides a trip service that wraps the TripSage Core business
trip service for use in the API layer.
"""

import logging
from typing import Any, Dict, List, Optional
from uuid import UUID

from tripsage_core.services.business.trip_service import TripService as CoreTripService

logger = logging.getLogger(__name__)


class TripService:
    """Trip service wrapper for the API layer."""

    def __init__(self):
        """Initialize the trip service."""
        # Initialize core service lazily to avoid dependency issues during import
        self._core_service = None

    def _get_core_service(self) -> CoreTripService:
        """Get or create the core service instance."""
        if self._core_service is None:
            try:
                self._core_service = CoreTripService()
            except Exception as e:
                logger.warning(f"Could not initialize CoreTripService: {e}")
<<<<<<< HEAD
                # For now, we'll create a mock service that raises
                # NotImplementedError. This allows the application to start
                # even if the database isn't configured
=======
                # For now, we'll create a mock service that raises NotImplementedError
                # This allows the application to start even if the database isn't
                # configured
>>>>>>> 308ab440
                self._core_service = MockTripService()
        return self._core_service

    def create_trip(self, user_id: str, trip_data: Dict[str, Any]) -> Dict[str, Any]:
        """Create a new trip."""
        try:
            return self._get_core_service().create_trip(user_id=user_id, **trip_data)
        except Exception as e:
            logger.error(f"Failed to create trip: {e}")
            raise

    def get_trip(self, trip_id: UUID, user_id: str) -> Optional[Dict[str, Any]]:
        """Get a trip by ID."""
        try:
            return self._get_core_service().get_trip(trip_id=trip_id, user_id=user_id)
        except Exception as e:
            logger.error(f"Failed to get trip {trip_id}: {e}")
            raise

    def get_user_trips(self, user_id: str, limit: int = 50) -> List[Dict[str, Any]]:
        """Get all trips for a user."""
        try:
            return self._get_core_service().get_user_trips(user_id=user_id, limit=limit)
        except Exception as e:
            logger.error(f"Failed to get trips for user {user_id}: {e}")
            raise

    def update_trip(
        self, trip_id: UUID, user_id: str, updates: Dict[str, Any]
    ) -> Dict[str, Any]:
        """Update a trip."""
        try:
            return self._get_core_service().update_trip(
                trip_id=trip_id, user_id=user_id, **updates
            )
        except Exception as e:
            logger.error(f"Failed to update trip {trip_id}: {e}")
            raise

    def delete_trip(self, trip_id: UUID, user_id: str) -> bool:
        """Delete a trip."""
        try:
            return self._get_core_service().delete_trip(
                trip_id=trip_id, user_id=user_id
            )
        except Exception as e:
            logger.error(f"Failed to delete trip {trip_id}: {e}")
            raise


class MockTripService:
    """Mock trip service for when the core service can't be initialized."""

    def create_trip(self, **kwargs):
        raise NotImplementedError(
            "Trip service not available - database not configured"
        )

    def get_trip(self, **kwargs):
        raise NotImplementedError(
            "Trip service not available - database not configured"
        )

    def get_user_trips(self, **kwargs):
        raise NotImplementedError(
            "Trip service not available - database not configured"
        )

    def update_trip(self, **kwargs):
        raise NotImplementedError(
            "Trip service not available - database not configured"
        )

    def delete_trip(self, **kwargs):
        raise NotImplementedError(
            "Trip service not available - database not configured"
        )<|MERGE_RESOLUTION|>--- conflicted
+++ resolved
@@ -29,15 +29,9 @@
                 self._core_service = CoreTripService()
             except Exception as e:
                 logger.warning(f"Could not initialize CoreTripService: {e}")
-<<<<<<< HEAD
-                # For now, we'll create a mock service that raises
-                # NotImplementedError. This allows the application to start
-                # even if the database isn't configured
-=======
                 # For now, we'll create a mock service that raises NotImplementedError
                 # This allows the application to start even if the database isn't
                 # configured
->>>>>>> 308ab440
                 self._core_service = MockTripService()
         return self._core_service
 
