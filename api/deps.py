--- conflicted
+++ resolved
@@ -11,12 +11,8 @@
 from fastapi.security import APIKeyHeader, APIKeyQuery, OAuth2PasswordBearer
 
 from tripsage.api.core.config import get_settings
-<<<<<<< HEAD
 
 settings = get_settings()
-from tripsage.mcp_abstraction import MCPManager, mcp_manager
-=======
->>>>>>> 927e2cc9
 from tripsage_core.exceptions.exceptions import (
     CoreAuthenticationError as AuthenticationError,
 )
