"""
TripSage API main application entry point.

This module creates and configures the FastAPI application with all necessary
middleware, routes, and startup/shutdown events.
"""

import logging

from fastapi import FastAPI, Request, status
from fastapi.exceptions import RequestValidationError
from fastapi.middleware.cors import CORSMiddleware
from fastapi.responses import JSONResponse
from fastapi.routing import APIRouter

from api.middlewares.authentication import AuthenticationMiddleware
from api.middlewares.logging import LoggingMiddleware
from api.middlewares.metrics import MetricsMiddleware
from api.routers import (
    accommodations,
    auth,
    destinations,
    flights,
    itineraries,
    keys,
    trips,
)
from tripsage.api.dependencies import shutdown_event, startup_event
<<<<<<< HEAD
from tripsage_core.config.base_app_settings import settings
from tripsage_core.exceptions.exceptions import CoreTripSageError as TripSageError
=======
from tripsage_core.exceptions.exceptions import (
    CoreAgentError,
    CoreAuthenticationError,
    CoreAuthorizationError,
    CoreDatabaseError,
    CoreExternalAPIError,
    CoreKeyValidationError,
    CoreMCPError,
    CoreRateLimitError,
    CoreResourceNotFoundError,
    CoreServiceError,
    CoreTripSageError,
    CoreValidationError,
    format_exception,
)
>>>>>>> 308ab440

# Configure root logger
logging.basicConfig(
    level=getattr(logging, settings.log_level),
    format="%(asctime)s - %(name)s - %(levelname)s - %(message)s",
)
logger = logging.getLogger(__name__)


def create_application() -> FastAPI:
    """Create and configure the FastAPI application.

    Returns:
        Configured FastAPI application
    """
    # Create application
    app = FastAPI(
        title=settings.app_name,
        description="TripSage API for AI-powered travel planning",
        version="1.0.0",
        docs_url="/docs" if not settings.environment == "production" else None,
        redoc_url="/redoc" if not settings.environment == "production" else None,
        debug=settings.debug,
    )

    # Register error handlers
    register_exception_handlers(app)

    # Register middleware
    register_middleware(app)

    # Register routes
    register_routers(app)

    # Register startup and shutdown events
    register_event_handlers(app)

    return app


def register_exception_handlers(app: FastAPI) -> None:
    """Register custom exception handlers.

    Args:
        app: FastAPI application
    """

    def _format_details(details, include_debug: bool = True):
        """Helper to format exception details."""
        if not details:
            return None
        if not include_debug:
            return None
        return details.model_dump(exclude_none=True)

    # Authentication and Authorization Errors
    @app.exception_handler(CoreAuthenticationError)
    async def authentication_error_handler(
        request: Request, exc: CoreAuthenticationError
    ) -> JSONResponse:
        """Handle authentication errors."""
        logger.warning(f"Authentication error: {exc.message} [code={exc.code}]")
        return JSONResponse(
            status_code=exc.status_code,
            content={
                "error": exc.code,
                "message": exc.message,
                "details": _format_details(exc.details),
            },
        )

    @app.exception_handler(CoreAuthorizationError)
    async def authorization_error_handler(
        request: Request, exc: CoreAuthorizationError
    ) -> JSONResponse:
        """Handle authorization errors."""
        logger.warning(f"Authorization error: {exc.message} [code={exc.code}]")
        return JSONResponse(
            status_code=exc.status_code,
            content={
                "error": exc.code,
                "message": exc.message,
                "details": _format_details(exc.details),
            },
        )

    # Resource and Validation Errors
    @app.exception_handler(CoreResourceNotFoundError)
    async def resource_not_found_error_handler(
        request: Request, exc: CoreResourceNotFoundError
    ) -> JSONResponse:
        """Handle resource not found errors."""
        logger.info(f"Resource not found: {exc.message} [code={exc.code}]")
        return JSONResponse(
            status_code=exc.status_code,
            content={
                "error": exc.code,
                "message": exc.message,
                "details": _format_details(exc.details),
            },
        )

    @app.exception_handler(CoreValidationError)
    async def core_validation_error_handler(
        request: Request, exc: CoreValidationError
    ) -> JSONResponse:
        """Handle core validation errors."""
        logger.warning(f"Validation error: {exc.message} [code={exc.code}]")
        return JSONResponse(
            status_code=exc.status_code,
            content={
                "error": exc.code,
                "message": exc.message,
                "details": _format_details(exc.details),
            },
        )

    # Service and Infrastructure Errors
    @app.exception_handler(CoreServiceError)
    async def service_error_handler(
        request: Request, exc: CoreServiceError
    ) -> JSONResponse:
        """Handle service errors."""
        logger.error(f"Service error: {exc.message} [code={exc.code}]")
        return JSONResponse(
            status_code=exc.status_code,
            content={
                "error": exc.code,
                "message": exc.message,
                "details": _format_details(exc.details),
            },
        )

    @app.exception_handler(CoreRateLimitError)
    async def rate_limit_error_handler(
        request: Request, exc: CoreRateLimitError
    ) -> JSONResponse:
        """Handle rate limit errors."""
        logger.warning(f"Rate limit exceeded: {exc.message} [code={exc.code}]")

        # Add Retry-After header if specified in details
        headers = {}
        if exc.details and exc.details.additional_context.get("retry_after"):
            retry_after = exc.details.additional_context["retry_after"]
            headers["Retry-After"] = str(retry_after)

        return JSONResponse(
            status_code=exc.status_code,
            content={
                "error": exc.code,
                "message": exc.message,
                "details": _format_details(exc.details),
            },
            headers=headers,
        )

    @app.exception_handler(CoreKeyValidationError)
    async def key_validation_error_handler(
        request: Request, exc: CoreKeyValidationError
    ) -> JSONResponse:
        """Handle API key validation errors."""
        logger.warning(f"API key validation error: {exc.message} [code={exc.code}]")
        return JSONResponse(
            status_code=exc.status_code,
            content={
                "error": exc.code,
                "message": exc.message,
                "details": _format_details(exc.details),
            },
        )

    @app.exception_handler(CoreDatabaseError)
    async def database_error_handler(
        request: Request, exc: CoreDatabaseError
    ) -> JSONResponse:
        """Handle database errors."""
        logger.error(f"Database error: {exc.message} [code={exc.code}]")
        return JSONResponse(
            status_code=exc.status_code,
            content={
                "error": exc.code,
                "message": "A database error occurred. Please try again later.",
                "details": _format_details(exc.details, settings.debug),
            },
        )

    @app.exception_handler(CoreExternalAPIError)
    async def external_api_error_handler(
        request: Request, exc: CoreExternalAPIError
    ) -> JSONResponse:
        """Handle external API errors."""
        logger.error(f"External API error: {exc.message} [code={exc.code}]")
        return JSONResponse(
            status_code=exc.status_code,
            content={
                "error": exc.code,
                "message": (
                    "An external service is currently unavailable. "
                    "Please try again later."
                ),
                "details": _format_details(exc.details, settings.debug),
            },
        )

    @app.exception_handler(CoreMCPError)
    async def mcp_error_handler(request: Request, exc: CoreMCPError) -> JSONResponse:
        """Handle MCP server errors."""
        logger.error(f"MCP error: {exc.message} [code={exc.code}]")
        return JSONResponse(
            status_code=exc.status_code,
            content={
                "error": exc.code,
                "message": (
                    "A service component is currently unavailable. "
                    "Please try again later."
                ),
                "details": _format_details(exc.details, settings.debug),
            },
        )

    @app.exception_handler(CoreAgentError)
    async def agent_error_handler(
        request: Request, exc: CoreAgentError
    ) -> JSONResponse:
        """Handle agent errors."""
        logger.error(f"Agent error: {exc.message} [code={exc.code}]")
        return JSONResponse(
            status_code=exc.status_code,
            content={
                "error": exc.code,
                "message": (
                    "The AI agent encountered an error processing your request. "
                    "Please try again."
                ),
                "details": _format_details(exc.details, settings.debug),
            },
        )

    # General Core TripSage Error (catch-all for any core exception not handled above)
    @app.exception_handler(CoreTripSageError)
    async def core_tripsage_error_handler(
        request: Request, exc: CoreTripSageError
    ) -> JSONResponse:
        """Handle general TripSage core errors."""
        logger.error(f"Core TripSage error: {exc.message} [code={exc.code}]")
        return JSONResponse(
            status_code=exc.status_code,
            content={
                "error": exc.code,
                "message": exc.message,
                "details": _format_details(exc.details),
            },
        )

    # FastAPI Request Validation Errors
    @app.exception_handler(RequestValidationError)
    async def validation_error_handler(
        request: Request, exc: RequestValidationError
    ) -> JSONResponse:
        """Handle FastAPI request validation errors."""
        logger.warning(f"Request validation error: {exc.errors()}")

        # Format validation errors in a user-friendly way
        formatted_errors = []
        for error in exc.errors():
            field_path = " -> ".join(str(loc) for loc in error["loc"])
            formatted_errors.append(
                {
                    "field": field_path,
                    "message": error["msg"],
                    "type": error["type"],
                    "input": error.get("input"),
                }
            )

        return JSONResponse(
            status_code=status.HTTP_422_UNPROCESSABLE_ENTITY,
            content={
                "error": "VALIDATION_ERROR",
                "message": "Request validation failed. Please check your input data.",
                "details": {
                    "errors": formatted_errors,
                    "error_count": len(formatted_errors),
                },
            },
        )

    # Generic Exception Handler (catch-all for any unhandled exceptions)
    @app.exception_handler(Exception)
    async def generic_exception_handler(
        request: Request, exc: Exception
    ) -> JSONResponse:
        """Handle any unhandled exceptions."""
        logger.exception(f"Unhandled exception: {str(exc)}")

        # Use the format_exception utility to create a standardized response
        error_data = format_exception(exc)

        # In production, don't expose internal error details
        if not settings.debug:
            error_data = {
                "error": "INTERNAL_ERROR",
                "message": "An unexpected error occurred. Please try again later.",
                "code": "INTERNAL_ERROR",
                "status_code": 500,
                "details": None,
            }

        return JSONResponse(
            status_code=error_data.get("status_code", 500),
            content={
                "error": error_data.get("code", "INTERNAL_ERROR"),
                "message": error_data.get("message", "An unexpected error occurred"),
                "details": error_data.get("details") if settings.debug else None,
            },
        )


def register_middleware(app: FastAPI) -> None:
    """Register middleware.

    Args:
        app: FastAPI application
    """
    # Add CORS middleware
    app.add_middleware(
        CORSMiddleware,
        allow_origins=["*"]
        if settings.debug
        else ["https://tripsage.ai", "https://app.tripsage.ai"],
        allow_credentials=True,
        allow_methods=["*"],
        allow_headers=["*"],
    )

    # Add custom middleware
    app.add_middleware(MetricsMiddleware)
    app.add_middleware(LoggingMiddleware)

    # Add authentication middleware (conditionally)
    if not settings.debug:
        app.add_middleware(AuthenticationMiddleware)


def register_routers(app: FastAPI) -> None:
    """Register API routers.

    Args:
        app: FastAPI application
    """
    # Create API router with prefix
    api_router = APIRouter(prefix="/api/v1")

    # Include all domain routers
    api_router.include_router(auth.router, prefix="/auth", tags=["Authentication"])
    api_router.include_router(trips.router, prefix="/trips", tags=["Trips"])
    api_router.include_router(flights.router, prefix="/flights", tags=["Flights"])
    api_router.include_router(
        accommodations.router, prefix="/accommodations", tags=["Accommodations"]
    )
    api_router.include_router(
        destinations.router, prefix="/destinations", tags=["Destinations"]
    )
    api_router.include_router(
        itineraries.router, prefix="/itineraries", tags=["Itineraries"]
    )
    api_router.include_router(keys.router, prefix="/keys", tags=["API Keys"])

    # Include the API router in the main app
    app.include_router(api_router)

    # Add health check endpoint directly to main app
    @app.get("/health", include_in_schema=False)
    async def health_check():
        """Health check endpoint."""
        return {"status": "ok"}


def register_event_handlers(app: FastAPI) -> None:
    """Register startup and shutdown event handlers.

    Args:
        app: FastAPI application
    """
    app.add_event_handler("startup", startup_event)
    app.add_event_handler("shutdown", shutdown_event)


# Create application instance
app = create_application()


if __name__ == "__main__":
    import uvicorn

    # Run the application with uvicorn when executed directly
    uvicorn.run(
        "api.main:app",
        host=getattr(settings, "api_host", "0.0.0.0"),
        port=getattr(settings, "port", 8000),
        reload=getattr(settings, "debug", False),
        log_level=getattr(settings, "log_level", "INFO").lower(),
    )<|MERGE_RESOLUTION|>--- conflicted
+++ resolved
@@ -26,10 +26,7 @@
     trips,
 )
 from tripsage.api.dependencies import shutdown_event, startup_event
-<<<<<<< HEAD
 from tripsage_core.config.base_app_settings import settings
-from tripsage_core.exceptions.exceptions import CoreTripSageError as TripSageError
-=======
 from tripsage_core.exceptions.exceptions import (
     CoreAgentError,
     CoreAuthenticationError,
@@ -42,10 +39,10 @@
     CoreResourceNotFoundError,
     CoreServiceError,
     CoreTripSageError,
+    CoreTripSageError as TripSageError,
     CoreValidationError,
     format_exception,
 )
->>>>>>> 308ab440
 
 # Configure root logger
 logging.basicConfig(
