/**
 * @fileoverview BYOK validate route. Checks if a provided API key is valid for a given service.
 * Route: POST /api/keys/validate
 * Never persists the key.
 */

"use cache";

export const dynamic = "force-dynamic";

import { createAnthropic } from "@ai-sdk/anthropic";
import { createOpenAI } from "@ai-sdk/openai";
import { Ratelimit } from "@upstash/ratelimit";
import { Redis } from "@upstash/redis";
import type { NextRequest } from "next/server";
import { NextResponse } from "next/server";
<<<<<<< HEAD
import { buildRateLimitKey } from "@/lib/next/route-helpers";
import type { ProviderId } from "@/lib/providers/types";
import { getProviderSettings } from "@/lib/settings";
=======
import { getClientIpFromHeaders } from "@/lib/next/route-helpers";
>>>>>>> bc999f3b
import { createServerSupabase } from "@/lib/supabase/server";

// Environment variables
const UPSTASH_URL = process.env.UPSTASH_REDIS_REST_URL;
const UPSTASH_TOKEN = process.env.UPSTASH_REDIS_REST_TOKEN;
const RATELIMIT_PREFIX = "ratelimit:keys-validate";

// Create rate limit instance lazily to make testing easier
const GET_RATELIMIT_INSTANCE = () => {
  if (!UPSTASH_URL || !UPSTASH_TOKEN) {
    return undefined;
  }

  return new Ratelimit({
    analytics: true,
    limiter: Ratelimit.slidingWindow(20, "1 m"),
    prefix: RATELIMIT_PREFIX,
    redis: Redis.fromEnv(),
  });
};

type ValidateResult = { isValid: boolean; reason?: string };

const DEFAULT_MODEL_IDS: Record<ProviderId, string> = {
  anthropic: "claude-3-5-sonnet-20241022",
  openai: "gpt-4o-mini",
  openrouter: "openai/gpt-4o-mini",
  xai: "grok-3",
};

type ProviderRequest = {
  fetchImpl: typeof fetch;
  headers: Record<string, string>;
  url: string;
};

type ProviderRequestBuilder = (apiKey: string) => ProviderRequest;

const OPENROUTER_BASE_URL = "https://openrouter.ai/api/v1";
const XAI_BASE_URL = "https://api.x.ai/v1";

function toHeaders(
  headers?: Record<string, string>
): Record<string, string> | undefined {
  if (!headers) return undefined;
  const entries = Object.entries(headers).filter(([, value]) => value !== undefined);
  if (entries.length === 0) return undefined;
  return Object.fromEntries(entries);
}

function buildOpenAICompatibleRequest(options: {
  apiKey: string;
  baseURL?: string;
  headers?: Record<string, string>;
  modelId: string;
}): ProviderRequest {
  const providerHeaders = toHeaders(options.headers);
  const provider = createOpenAI({
    apiKey: options.apiKey,
    ...(options.baseURL ? { baseURL: options.baseURL } : {}),
    ...(providerHeaders ? { headers: providerHeaders } : {}),
  });
  const model = provider(options.modelId);
  const url = model.config.url({ path: "/models" });
  const headers = model.config.headers();
  return {
    fetchImpl: model.config.fetch ?? fetch,
    headers,
    url,
  };
}

function buildAnthropicRequest(apiKey: string): ProviderRequest {
  const provider = createAnthropic({ apiKey });
  const model = provider(DEFAULT_MODEL_IDS.anthropic);
  const baseURL = model.config.baseURL ?? "https://api.anthropic.com/v1";
  const normalizedBase = baseURL.endsWith("/") ? baseURL : `${baseURL}/`;
  const url = new URL("models", normalizedBase).toString();
  const headers = model.config.headers();
  return {
    fetchImpl: model.config.fetch ?? fetch,
    headers,
    url,
  };
}

function buildOpenRouterHeaders(): Record<string, string> | undefined {
  const settings = getProviderSettings();
  const headers: Record<string, string> = {};
  const referer = settings.openrouterAttribution?.referer;
  const title = settings.openrouterAttribution?.title;
  if (referer) headers["HTTP-Referer"] = referer;
  if (title) headers["X-Title"] = title;
  return Object.keys(headers).length > 0 ? headers : undefined;
}

const PROVIDER_BUILDERS: Partial<Record<ProviderId, ProviderRequestBuilder>> = {
  anthropic: (apiKey) => buildAnthropicRequest(apiKey),
  openai: (apiKey) =>
    buildOpenAICompatibleRequest({
      apiKey,
      baseURL: process.env.AI_GATEWAY_URL?.trim() || undefined,
      modelId: DEFAULT_MODEL_IDS.openai,
    }),
  openrouter: (apiKey) =>
    buildOpenAICompatibleRequest({
      apiKey,
      baseURL: OPENROUTER_BASE_URL,
      headers: buildOpenRouterHeaders(),
      modelId: DEFAULT_MODEL_IDS.openrouter,
    }),
  xai: (apiKey) =>
    buildOpenAICompatibleRequest({
      apiKey,
      baseURL: XAI_BASE_URL,
      modelId: DEFAULT_MODEL_IDS.xai,
    }),
};

function normalizeErrorReason(error: unknown): string {
  if (error instanceof TypeError) return "TRANSPORT_ERROR";
  if (error instanceof Error) {
    const name = error.name || "Error";
    const withoutSuffix = name.replace(/Error$/, "");
    const snake = withoutSuffix
      .replace(/([a-z0-9])([A-Z])/g, "$1_$2")
      .replace(/[^A-Za-z0-9]+/g, "_")
      .replace(/_+/g, "_")
      .replace(/^_|_$/g, "")
      .toUpperCase();
    return snake.length > 0 ? snake : "UNKNOWN_ERROR";
  }
  return "UNKNOWN_ERROR";
}

/**
 * Generic validator using provider configuration map.
 *
 * @param service Provider identifier (openai|openrouter|anthropic|xai).
 * @param apiKey The plaintext API key to check.
 * @returns Validation result with is_valid and optional reason.
 */
async function validateProviderKey(
  service: string,
  apiKey: string
): Promise<ValidateResult> {
  const providerId = service.trim().toLowerCase() as ProviderId;
  const builder = PROVIDER_BUILDERS[providerId];
  if (!builder) {
    return { isValid: false, reason: "INVALID_SERVICE" };
  }

  try {
    const { fetchImpl, headers, url } = builder(apiKey);
    const response = await fetchImpl(url, {
      headers,
      method: "GET",
    });
    if (response.status === 200) return { isValid: true };
    if ([401, 403].includes(response.status)) {
      return { isValid: false, reason: "UNAUTHORIZED" };
    }
    return { isValid: false, reason: `HTTP_${response.status}` };
  } catch (error) {
    const reason = normalizeErrorReason(error);
    const message = error instanceof Error ? error.message : "Unknown error";
    console.error("Provider key validation error", {
      message,
      provider: providerId,
      reason,
    });
    return { isValid: false, reason };
  }
}

/**
 * Require rate limiting for the request.
 *
 * @param req Next.js request object.
 * @returns NextResponse with 429 status if rate limit exceeded, otherwise null.
 */
async function requireRateLimit(identifier: string): Promise<NextResponse | null> {
  const ratelimitInstance = GET_RATELIMIT_INSTANCE();
  if (!ratelimitInstance) return null;
  const { success, limit, remaining, reset } =
    await ratelimitInstance.limit(identifier);
  if (!success) {
    return NextResponse.json(
      { code: "RATE_LIMIT", error: "Rate limit exceeded" },
      {
        headers: {
          "X-RateLimit-Limit": String(limit),
          "X-RateLimit-Remaining": String(remaining),
          "X-RateLimit-Reset": String(reset),
        },
        status: 429,
      }
    );
  }
  return null;
}

/**
 * Require authenticated user.
 *
 * @returns NextResponse with 401 status if user not authenticated, otherwise user ID.
 */
/**
 * Handle POST /api/keys/validate to verify a user-supplied API key.
 *
 * Orchestrates rate limiting, authentication, and provider validation.
 *
 * @param req Next.js request containing JSON body with { service, apiKey }.
 * @returns 200 with validation result; 400/401/429/500 on error.
 */
export async function POST(req: NextRequest) {
  try {
    const supabase = await createServerSupabase();
    const {
      data: { user },
      error,
    } = await supabase.auth.getUser();
    const identifier = user?.id ?? getClientIpFromHeaders(req.headers);

    const rateLimitResponse = await requireRateLimit(identifier);
    if (rateLimitResponse) {
      return rateLimitResponse;
    }

    let service: string | undefined;
    let apiKey: string | undefined;
    try {
      const body = await req.json();
      service = body.service;
      apiKey = body.apiKey;
    } catch (parseError) {
      const message =
        parseError instanceof Error ? parseError.message : "Unknown JSON parse error";
      console.error("/api/keys/validate POST JSON parse error:", { message });
      return NextResponse.json(
        { code: "BAD_REQUEST", error: "Malformed JSON in request body" },
        { status: 400 }
      );
    }

    if (
      !service ||
      !apiKey ||
      typeof service !== "string" ||
      typeof apiKey !== "string"
    ) {
      return NextResponse.json(
        { code: "BAD_REQUEST", error: "Invalid request body" },
        { status: 400 }
      );
    }

    if (error || !user) {
      return NextResponse.json({ error: "Unauthorized" }, { status: 401 });
    }

    const result = await validateProviderKey(service, apiKey);
    return NextResponse.json(result, { status: 200 });
  } catch (err) {
    const message = err instanceof Error ? err.message : "Unknown error";
    console.error("/api/keys/validate POST error:", { message });
    return NextResponse.json(
      { code: "INTERNAL_ERROR", error: "Internal server error" },
      { status: 500 }
    );
  }
}<|MERGE_RESOLUTION|>--- conflicted
+++ resolved
@@ -14,13 +14,9 @@
 import { Redis } from "@upstash/redis";
 import type { NextRequest } from "next/server";
 import { NextResponse } from "next/server";
-<<<<<<< HEAD
 import { buildRateLimitKey } from "@/lib/next/route-helpers";
 import type { ProviderId } from "@/lib/providers/types";
 import { getProviderSettings } from "@/lib/settings";
-=======
-import { getClientIpFromHeaders } from "@/lib/next/route-helpers";
->>>>>>> bc999f3b
 import { createServerSupabase } from "@/lib/supabase/server";
 
 // Environment variables
@@ -53,11 +49,19 @@
 
 type ProviderRequest = {
   fetchImpl: typeof fetch;
-  headers: Record<string, string>;
+  headers: HeadersInit;
   url: string;
 };
 
 type ProviderRequestBuilder = (apiKey: string) => ProviderRequest;
+
+type ConfigurableModel = {
+  config: {
+    baseURL?: string;
+    fetch?: typeof fetch;
+    headers: () => HeadersInit;
+  };
+};
 
 const OPENROUTER_BASE_URL = "https://openrouter.ai/api/v1";
 const XAI_BASE_URL = "https://api.x.ai/v1";
@@ -83,11 +87,15 @@
     ...(options.baseURL ? { baseURL: options.baseURL } : {}),
     ...(providerHeaders ? { headers: providerHeaders } : {}),
   });
-  const model = provider(options.modelId);
-  const url = model.config.url({ path: "/models" });
-  const headers = model.config.headers();
+  const model = provider(options.modelId) as unknown as ConfigurableModel;
+  const config = model.config;
+  const headers = config.headers();
+  const baseURL =
+    options.baseURL?.trim() || config.baseURL || "https://api.openai.com/v1";
+  const normalizedBase = baseURL.endsWith("/") ? baseURL : `${baseURL}/`;
+  const url = new URL("models", normalizedBase).toString();
   return {
-    fetchImpl: model.config.fetch ?? fetch,
+    fetchImpl: config.fetch ?? fetch,
     headers,
     url,
   };
@@ -95,13 +103,14 @@
 
 function buildAnthropicRequest(apiKey: string): ProviderRequest {
   const provider = createAnthropic({ apiKey });
-  const model = provider(DEFAULT_MODEL_IDS.anthropic);
-  const baseURL = model.config.baseURL ?? "https://api.anthropic.com/v1";
+  const model = provider(DEFAULT_MODEL_IDS.anthropic) as unknown as ConfigurableModel;
+  const config = model.config;
+  const baseURL = config.baseURL ?? "https://api.anthropic.com/v1";
   const normalizedBase = baseURL.endsWith("/") ? baseURL : `${baseURL}/`;
   const url = new URL("models", normalizedBase).toString();
-  const headers = model.config.headers();
+  const headers = config.headers();
   return {
-    fetchImpl: model.config.fetch ?? fetch,
+    fetchImpl: config.fetch ?? fetch,
     headers,
     url,
   };
@@ -197,9 +206,9 @@
 }
 
 /**
- * Require rate limiting for the request.
- *
- * @param req Next.js request object.
+ * Require rate limiting for the request identifier.
+ *
+ * @param identifier Unique bucket key (user id or derived token/IP).
  * @returns NextResponse with 429 status if rate limit exceeded, otherwise null.
  */
 async function requireRateLimit(identifier: string): Promise<NextResponse | null> {
@@ -224,11 +233,6 @@
 }
 
 /**
- * Require authenticated user.
- *
- * @returns NextResponse with 401 status if user not authenticated, otherwise user ID.
- */
-/**
  * Handle POST /api/keys/validate to verify a user-supplied API key.
  *
  * Orchestrates rate limiting, authentication, and provider validation.
@@ -243,7 +247,7 @@
       data: { user },
       error,
     } = await supabase.auth.getUser();
-    const identifier = user?.id ?? getClientIpFromHeaders(req.headers);
+    const identifier = user?.id ?? buildRateLimitKey(req);
 
     const rateLimitResponse = await requireRateLimit(identifier);
     if (rateLimitResponse) {
