/** @vitest-environment node */

import type { NextRequest } from "next/server";
import { beforeEach, describe, expect, it, vi } from "vitest";
import {
  stubRateLimitDisabled,
  stubRateLimitEnabled,
  unstubAllEnvs,
} from "@/test/env-helpers";

const LIMIT_SPY = vi.hoisted(() => vi.fn());
const MOCK_SUPABASE = vi.hoisted(() => ({
  auth: {
    getUser: vi.fn(),
  },
}));
const CREATE_SUPABASE = vi.hoisted(() => vi.fn(async () => MOCK_SUPABASE));

<<<<<<< HEAD
const mockCreateOpenAI = vi.fn();
const mockCreateAnthropic = vi.fn();

// Mock external dependencies at the top level
=======
>>>>>>> 0b6af809
vi.mock("@/lib/next/route-helpers", () => ({
  getClientIpFromHeaders: vi.fn(() => "127.0.0.1"),
}));

vi.mock("@upstash/redis", () => ({
  Redis: {
    fromEnv: vi.fn(() => ({})),
  },
}));

vi.mock("@upstash/ratelimit", () => {
  const slidingWindow = vi.fn(() => ({}));
  const ctor = vi.fn(function RatelimitMock() {
    return { limit: LIMIT_SPY };
  }) as unknown as {
    new (...args: unknown[]): { limit: ReturnType<typeof LIMIT_SPY> };
    slidingWindow: (...args: unknown[]) => unknown;
  };
  ctor.slidingWindow = slidingWindow as unknown as (...args: unknown[]) => unknown;
  return {
    Ratelimit: ctor,
    slidingWindow,
  };
});

vi.mock("@/lib/supabase/server", () => ({
  createServerSupabase: CREATE_SUPABASE,
}));

vi.mock("@ai-sdk/openai", () => ({
  createOpenAI: mockCreateOpenAI,
}));

vi.mock("@ai-sdk/anthropic", () => ({
  createAnthropic: mockCreateAnthropic,
}));

type MockFetch = ReturnType<
  typeof vi.fn<Parameters<typeof fetch>[0], Promise<Response>>
>;

function buildProvider(fetchMock: MockFetch, url = "https://provider.test/models") {
  const config = {
    fetch: fetchMock,
    headers: vi.fn(() => ({ Authorization: "Bearer test" })),
    url: vi.fn(() => url),
  };
  const model = { config };
  const providerFn = vi.fn(() => model);
  return Object.assign(providerFn, {});
}

describe("/api/keys/validate route", () => {
  beforeEach(() => {
    vi.resetModules();
    vi.clearAllMocks();
    mockCreateOpenAI.mockReset();
    mockCreateAnthropic.mockReset();
    unstubAllEnvs();
    stubRateLimitDisabled();
    CREATE_SUPABASE.mockReset();
    CREATE_SUPABASE.mockResolvedValue(MOCK_SUPABASE);
    LIMIT_SPY.mockReset();
    LIMIT_SPY.mockResolvedValue({
      limit: 20,
      remaining: 19,
      reset: Date.now() + 60000,
      success: true,
    });
    MOCK_SUPABASE.auth.getUser.mockReset();
    MOCK_SUPABASE.auth.getUser.mockResolvedValue({
      data: { user: { id: "u1" } },
      error: null,
    });
    // Ensure Supabase SSR client does not throw when real module is imported
    vi.stubEnv("NEXT_PUBLIC_SUPABASE_URL", "https://example.supabase.co");
    vi.stubEnv("NEXT_PUBLIC_SUPABASE_ANON_KEY", "anon-test-key");
  });

<<<<<<< HEAD
  it("returns isValid true on successful provider response", async () => {
    const fetchMock = vi
      .fn()
      .mockResolvedValue(new Response(JSON.stringify({}), { status: 200 }));
    mockCreateOpenAI.mockImplementation(() => buildProvider(fetchMock));

    const { POST } = await import("../route");
    const req = {
      headers: new Headers(),
      json: async () => ({ apiKey: "sk-test", service: "openai" }),
    } as unknown as NextRequest;

    const res = await POST(req);
    const body = await res.json();

    expect(fetchMock).toHaveBeenCalledWith("https://provider.test/models", {
      headers: { Authorization: "Bearer test" },
      method: "GET",
    });
    expect({ body, status: res.status }).toEqual({
      body: { isValid: true },
      status: 200,
    });
  });

  it("returns UNAUTHORIZED when provider denies access", async () => {
    const fetchMock = vi
      .fn()
      .mockResolvedValue(new Response(JSON.stringify({}), { status: 401 }));
    mockCreateOpenAI.mockImplementation(() => buildProvider(fetchMock));

    const { POST } = await import("../route");
    const req = {
      headers: new Headers(),
      json: async () => ({ apiKey: "sk-test", service: "openai" }),
    } as unknown as NextRequest;

    const res = await POST(req);
    const body = await res.json();

    expect({ body, status: res.status }).toEqual({
      body: { isValid: false, reason: "UNAUTHORIZED" },
      status: 200,
    });
  });

  it("returns TRANSPORT_ERROR when request fails", async () => {
    const fetchMock = vi.fn().mockRejectedValue(new TypeError("Failed to fetch"));
    mockCreateOpenAI.mockImplementation(() => buildProvider(fetchMock));

    const { POST } = await import("../route");
    const req = {
      headers: new Headers(),
      json: async () => ({ apiKey: "sk-test", service: "openai" }),
    } as unknown as NextRequest;

    const res = await POST(req);
    const body = await res.json();

    expect({ body, status: res.status }).toEqual({
      body: { isValid: false, reason: "TRANSPORT_ERROR" },
      status: 200,
=======
  describe("successful validation", () => {
    it("returns is_valid true on provider 200", async () => {
      vi.stubGlobal(
        "fetch",
        vi.fn().mockResolvedValue(new Response(JSON.stringify({}), { status: 200 }))
      );

      vi.resetModules();
      const { POST } = await import("@/app/api/keys/validate/route");
      const req = {
        headers: new Headers(),
        json: async () => ({ apiKey: "sk-test", service: "openai" }),
      } as unknown as NextRequest;

      const res = await POST(req);
      const body = await res.json();
      expect({ body, status: res.status }).toEqual({
        body: { isValid: true },
        status: 200,
      });
    });
  });

  it("throttles per user id and returns headers", async () => {
    stubRateLimitEnabled();
    MOCK_SUPABASE.auth.getUser.mockResolvedValue({
      data: { user: { id: "validate-user" } },
      error: null,
>>>>>>> 0b6af809
    });
    LIMIT_SPY.mockResolvedValueOnce({
      limit: 20,
      remaining: 0,
      reset: 789,
      success: false,
    });
    vi.resetModules();
    const { POST } = await import("@/app/api/keys/validate/route");
    const req = {
      headers: new Headers(),
      json: vi.fn(),
    } as unknown as NextRequest;

    const res = await POST(req);

    expect(LIMIT_SPY).toHaveBeenCalledWith("validate-user");
    expect(res.status).toBe(429);
    expect(res.headers.get("X-RateLimit-Limit")).toBe("20");
    expect(res.headers.get("X-RateLimit-Remaining")).toBe("0");
    expect(res.headers.get("X-RateLimit-Reset")).toBe("789");
    expect(req.json).not.toHaveBeenCalled();
  });
});<|MERGE_RESOLUTION|>--- conflicted
+++ resolved
@@ -9,23 +9,19 @@
 } from "@/test/env-helpers";
 
 const LIMIT_SPY = vi.hoisted(() => vi.fn());
+const MOCK_ROUTE_HELPERS = vi.hoisted(() => ({
+  buildRateLimitKey: vi.fn(() => "anon:127.0.0.1"),
+}));
 const MOCK_SUPABASE = vi.hoisted(() => ({
   auth: {
     getUser: vi.fn(),
   },
 }));
 const CREATE_SUPABASE = vi.hoisted(() => vi.fn(async () => MOCK_SUPABASE));
-
-<<<<<<< HEAD
-const mockCreateOpenAI = vi.fn();
-const mockCreateAnthropic = vi.fn();
-
-// Mock external dependencies at the top level
-=======
->>>>>>> 0b6af809
-vi.mock("@/lib/next/route-helpers", () => ({
-  getClientIpFromHeaders: vi.fn(() => "127.0.0.1"),
-}));
+const mockCreateOpenAI = vi.hoisted(() => vi.fn());
+const mockCreateAnthropic = vi.hoisted(() => vi.fn());
+
+vi.mock("@/lib/next/route-helpers", () => MOCK_ROUTE_HELPERS);
 
 vi.mock("@upstash/redis", () => ({
   Redis: {
@@ -60,15 +56,19 @@
   createAnthropic: mockCreateAnthropic,
 }));
 
-type MockFetch = ReturnType<
-  typeof vi.fn<Parameters<typeof fetch>[0], Promise<Response>>
->;
-
-function buildProvider(fetchMock: MockFetch, url = "https://provider.test/models") {
+type FetchLike = (
+  input: Parameters<typeof fetch>[0],
+  init?: Parameters<typeof fetch>[1]
+) => Promise<Response>;
+
+type MockFetch = ReturnType<typeof vi.fn<FetchLike>>;
+
+function buildProvider(fetchMock: MockFetch, baseUrl = "https://provider.test/") {
+  const normalizedBase = baseUrl.endsWith("/") ? baseUrl : `${baseUrl}/`;
   const config = {
+    baseURL: normalizedBase,
     fetch: fetchMock,
     headers: vi.fn(() => ({ Authorization: "Bearer test" })),
-    url: vi.fn(() => url),
   };
   const model = { config };
   const providerFn = vi.fn(() => model);
@@ -79,10 +79,11 @@
   beforeEach(() => {
     vi.resetModules();
     vi.clearAllMocks();
+    unstubAllEnvs();
+    stubRateLimitDisabled();
+    MOCK_ROUTE_HELPERS.buildRateLimitKey.mockReturnValue("anon:127.0.0.1");
     mockCreateOpenAI.mockReset();
     mockCreateAnthropic.mockReset();
-    unstubAllEnvs();
-    stubRateLimitDisabled();
     CREATE_SUPABASE.mockReset();
     CREATE_SUPABASE.mockResolvedValue(MOCK_SUPABASE);
     LIMIT_SPY.mockReset();
@@ -102,10 +103,9 @@
     vi.stubEnv("NEXT_PUBLIC_SUPABASE_ANON_KEY", "anon-test-key");
   });
 
-<<<<<<< HEAD
   it("returns isValid true on successful provider response", async () => {
     const fetchMock = vi
-      .fn()
+      .fn<FetchLike>()
       .mockResolvedValue(new Response(JSON.stringify({}), { status: 200 }));
     mockCreateOpenAI.mockImplementation(() => buildProvider(fetchMock));
 
@@ -130,7 +130,7 @@
 
   it("returns UNAUTHORIZED when provider denies access", async () => {
     const fetchMock = vi
-      .fn()
+      .fn<FetchLike>()
       .mockResolvedValue(new Response(JSON.stringify({}), { status: 401 }));
     mockCreateOpenAI.mockImplementation(() => buildProvider(fetchMock));
 
@@ -150,7 +150,9 @@
   });
 
   it("returns TRANSPORT_ERROR when request fails", async () => {
-    const fetchMock = vi.fn().mockRejectedValue(new TypeError("Failed to fetch"));
+    const fetchMock = vi
+      .fn<FetchLike>()
+      .mockRejectedValue(new TypeError("Failed to fetch"));
     mockCreateOpenAI.mockImplementation(() => buildProvider(fetchMock));
 
     const { POST } = await import("../route");
@@ -165,27 +167,6 @@
     expect({ body, status: res.status }).toEqual({
       body: { isValid: false, reason: "TRANSPORT_ERROR" },
       status: 200,
-=======
-  describe("successful validation", () => {
-    it("returns is_valid true on provider 200", async () => {
-      vi.stubGlobal(
-        "fetch",
-        vi.fn().mockResolvedValue(new Response(JSON.stringify({}), { status: 200 }))
-      );
-
-      vi.resetModules();
-      const { POST } = await import("@/app/api/keys/validate/route");
-      const req = {
-        headers: new Headers(),
-        json: async () => ({ apiKey: "sk-test", service: "openai" }),
-      } as unknown as NextRequest;
-
-      const res = await POST(req);
-      const body = await res.json();
-      expect({ body, status: res.status }).toEqual({
-        body: { isValid: true },
-        status: 200,
-      });
     });
   });
 
@@ -194,7 +175,6 @@
     MOCK_SUPABASE.auth.getUser.mockResolvedValue({
       data: { user: { id: "validate-user" } },
       error: null,
->>>>>>> 0b6af809
     });
     LIMIT_SPY.mockResolvedValueOnce({
       limit: 20,
@@ -202,7 +182,6 @@
       reset: 789,
       success: false,
     });
-    vi.resetModules();
     const { POST } = await import("@/app/api/keys/validate/route");
     const req = {
       headers: new Headers(),
@@ -218,4 +197,34 @@
     expect(res.headers.get("X-RateLimit-Reset")).toBe("789");
     expect(req.json).not.toHaveBeenCalled();
   });
+
+  it("falls back to buildRateLimitKey when user is missing", async () => {
+    stubRateLimitEnabled();
+    MOCK_SUPABASE.auth.getUser.mockResolvedValue({
+      data: { user: null },
+      error: null,
+    });
+    LIMIT_SPY.mockResolvedValue({
+      limit: 30,
+      remaining: 29,
+      reset: 123,
+      success: true,
+    });
+    MOCK_ROUTE_HELPERS.buildRateLimitKey.mockReturnValueOnce("anon:10.0.0.1");
+
+    const fetchMock = vi
+      .fn<FetchLike>()
+      .mockResolvedValue(new Response(JSON.stringify({}), { status: 200 }));
+    mockCreateOpenAI.mockImplementation(() => buildProvider(fetchMock));
+
+    const { POST } = await import("../route");
+    const req = {
+      headers: new Headers(),
+      json: async () => ({ apiKey: "sk-test", service: "openai" }),
+    } as unknown as NextRequest;
+
+    await POST(req);
+
+    expect(LIMIT_SPY).toHaveBeenCalledWith("anon:10.0.0.1");
+  });
 });