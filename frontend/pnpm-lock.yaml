--- conflicted
+++ resolved
@@ -206,13 +206,8 @@
         specifier: ^19
         version: 19.1.5(@types/react@19.1.5)
       '@vitejs/plugin-react':
-<<<<<<< HEAD
         specifier: ^5.0.4
         version: 5.0.4(vite@6.4.0(@types/node@24.8.1)(jiti@2.6.1)(lightningcss@1.30.1)(yaml@2.8.1))
-=======
-        specifier: ^4.5.0
-        version: 4.5.0(vite@6.4.1(@types/node@22.15.21)(jiti@2.4.2)(lightningcss@1.30.1)(yaml@2.8.0))
->>>>>>> 27ef847a
       '@vitest/coverage-v8':
         specifier: ^3.1.4
         version: 3.2.4(vitest@3.1.4)
@@ -6234,11 +6229,7 @@
   '@unrs/resolver-binding-win32-x64-msvc@1.11.1':
     optional: true
 
-<<<<<<< HEAD
   '@vitejs/plugin-react@5.0.4(vite@6.4.0(@types/node@24.8.1)(jiti@2.6.1)(lightningcss@1.30.1)(yaml@2.8.1))':
-=======
-  '@vitejs/plugin-react@4.5.0(vite@6.4.1(@types/node@22.15.21)(jiti@2.4.2)(lightningcss@1.30.1)(yaml@2.8.0))':
->>>>>>> 27ef847a
     dependencies:
       '@babel/core': 7.28.4
       '@babel/plugin-transform-react-jsx-self': 7.27.1(@babel/core@7.28.4)
@@ -6246,11 +6237,7 @@
       '@rolldown/pluginutils': 1.0.0-beta.38
       '@types/babel__core': 7.20.5
       react-refresh: 0.17.0
-<<<<<<< HEAD
-      vite: 6.4.0(@types/node@24.8.1)(jiti@2.6.1)(lightningcss@1.30.1)(yaml@2.8.1)
-=======
       vite: 6.4.1(@types/node@22.15.21)(jiti@2.4.2)(lightningcss@1.30.1)(yaml@2.8.0)
->>>>>>> 27ef847a
     transitivePeerDependencies:
       - supports-color
 
@@ -6280,21 +6267,13 @@
       chai: 5.2.0
       tinyrainbow: 2.0.0
 
-<<<<<<< HEAD
   '@vitest/mocker@3.1.4(vite@6.4.0(@types/node@24.8.1)(jiti@2.6.1)(lightningcss@1.30.1)(yaml@2.8.1))':
-=======
-  '@vitest/mocker@3.1.4(vite@6.4.1(@types/node@22.15.21)(jiti@2.4.2)(lightningcss@1.30.1)(yaml@2.8.0))':
->>>>>>> 27ef847a
     dependencies:
       '@vitest/spy': 3.1.4
       estree-walker: 3.0.3
       magic-string: 0.30.19
     optionalDependencies:
-<<<<<<< HEAD
       vite: 6.4.0(@types/node@24.8.1)(jiti@2.6.1)(lightningcss@1.30.1)(yaml@2.8.1)
-=======
-      vite: 6.4.1(@types/node@22.15.21)(jiti@2.4.2)(lightningcss@1.30.1)(yaml@2.8.0)
->>>>>>> 27ef847a
 
   '@vitest/pretty-format@3.1.4':
     dependencies:
@@ -8723,11 +8702,7 @@
       debug: 4.4.3
       es-module-lexer: 1.7.0
       pathe: 2.0.3
-<<<<<<< HEAD
       vite: 6.4.0(@types/node@24.8.1)(jiti@2.6.1)(lightningcss@1.30.1)(yaml@2.8.1)
-=======
-      vite: 6.4.1(@types/node@22.15.21)(jiti@2.4.2)(lightningcss@1.30.1)(yaml@2.8.0)
->>>>>>> 27ef847a
     transitivePeerDependencies:
       - '@types/node'
       - jiti
@@ -8742,11 +8717,7 @@
       - tsx
       - yaml
 
-<<<<<<< HEAD
   vite@6.4.0(@types/node@24.8.1)(jiti@2.6.1)(lightningcss@1.30.1)(yaml@2.8.1):
-=======
-  vite@6.4.1(@types/node@22.15.21)(jiti@2.4.2)(lightningcss@1.30.1)(yaml@2.8.0):
->>>>>>> 27ef847a
     dependencies:
       esbuild: 0.25.4
       fdir: 6.4.4(picomatch@4.0.2)
@@ -8764,11 +8735,7 @@
   vitest@3.1.4(@types/node@24.8.1)(@vitest/ui@3.2.4)(jiti@2.6.1)(jsdom@27.0.1(postcss@8.5.6))(lightningcss@1.30.1)(yaml@2.8.1):
     dependencies:
       '@vitest/expect': 3.1.4
-<<<<<<< HEAD
       '@vitest/mocker': 3.1.4(vite@6.4.0(@types/node@24.8.1)(jiti@2.6.1)(lightningcss@1.30.1)(yaml@2.8.1))
-=======
-      '@vitest/mocker': 3.1.4(vite@6.4.1(@types/node@22.15.21)(jiti@2.4.2)(lightningcss@1.30.1)(yaml@2.8.0))
->>>>>>> 27ef847a
       '@vitest/pretty-format': 3.1.4
       '@vitest/runner': 3.1.4
       '@vitest/snapshot': 3.1.4
@@ -8785,13 +8752,8 @@
       tinyglobby: 0.2.13
       tinypool: 1.0.2
       tinyrainbow: 2.0.0
-<<<<<<< HEAD
       vite: 6.4.0(@types/node@24.8.1)(jiti@2.6.1)(lightningcss@1.30.1)(yaml@2.8.1)
       vite-node: 3.1.4(@types/node@24.8.1)(jiti@2.6.1)(lightningcss@1.30.1)(yaml@2.8.1)
-=======
-      vite: 6.4.1(@types/node@22.15.21)(jiti@2.4.2)(lightningcss@1.30.1)(yaml@2.8.0)
-      vite-node: 3.1.4(@types/node@22.15.21)(jiti@2.4.2)(lightningcss@1.30.1)(yaml@2.8.0)
->>>>>>> 27ef847a
       why-is-node-running: 2.3.0
     optionalDependencies:
       '@types/node': 24.8.1
