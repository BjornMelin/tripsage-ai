# 👨‍💻 TripSage Developers Documentation

> **Internal Developer Resources & Guidelines**  
> Comprehensive development documentation for TripSage AI team members and contributors.

## 📋 Table of Contents

### **🚀 Getting Started**

| Document | Purpose | Audience |
|----------|---------|----------|
| [**Quick Start Guide**](quick-start-guide.md) | ⚡ 15-minute setup for new developers | New developers |
| [Code Standards](code-standards.md) | Python/TypeScript coding guidelines & conventions | All developers |
| [Testing Guide](testing-guide.md) | Comprehensive testing strategies & patterns | All developers |

### **🏗️ Core Development**

| Document | Purpose | Audience |
|----------|---------|----------|
| [API Development](api-development.md) | Backend API development with FastAPI | Backend developers |
<<<<<<< HEAD
| [**API Key Service**](api-key-service.md) | 🔑 BYOK functionality, validation & monitoring | Backend developers |
=======
| [**API Key Service**](api-key-service.md) | 🔑 Internal API key service implementation guide | Backend developers |
>>>>>>> 93a3488a
| [Frontend Development](frontend-development.md) | Next.js frontend development guide | Frontend developers |
| [**Unified Database Guide**](unified-database-guide.md) | 🗄️ Complete database development reference | Backend developers |
| [Data Models](data-models.md) | Pydantic models and TypeScript interfaces | All developers |

### **🎯 Advanced Topics**

| Document | Purpose | Audience |
|----------|---------|----------|
| [Architecture Guide](architecture-guide.md) | System design & database architecture | Senior developers |
| [**Performance Optimization**](performance-optimization.md) | ⚡ Search, caching, and profiling techniques | Senior developers |
| [External Integrations](external-integrations.md) | Third-party API integrations | Backend developers |
| [Debugging Guide](debugging-guide.md) | Debugging techniques & troubleshooting | All developers |

## 🛠️ Quick Start

> **New to TripSage?** Start with our [**Quick Start Guide**](quick-start-guide.md) for complete 15-minute setup instructions.

### **Essential Commands**

```bash
# Setup (detailed instructions in Quick Start Guide)
uv install                              # Python dependencies
cd frontend && pnpm install             # Frontend dependencies

# Development
uv run python -m tripsage.api.main      # Start API server (localhost:8001)
cd frontend && pnpm dev                 # Start frontend (localhost:3000)

# Testing & Quality
uv run pytest --cov=tripsage           # Backend tests with coverage
cd frontend && pnpm test               # Frontend tests
ruff check . --fix && ruff format .    # Python linting/formatting
npx biome lint --apply .               # TypeScript linting/formatting
```

## 🏗️ Architecture Overview

### **Technology Stack**

- **Backend**: Python 3.13, FastAPI, Pydantic v2
- **Frontend**: Next.js 15, TypeScript, Tailwind CSS  
- **Database**: PostgreSQL (Supabase) + pgvector
- **Caching**: DragonflyDB
- **Testing**: pytest (Python), Vitest (TypeScript), Playwright (E2E)
- **AI/ML**: LangGraph, Mem0, OpenTelemetry

### **Code Quality Standards**

- **Test Coverage**: ≥90% (enforced by CI)
- **Type Safety**: Full type hints (Python), strict TypeScript
- **Linting**: ruff (Python), Biome (TypeScript)
- **Security**: Zero hardcoded secrets, environment variables only
- **Performance**: Sub-second API responses, <1.5s frontend load times

## 🔧 Development Tools

### **Python Development**

```bash
# Linting and formatting
ruff check . --fix
ruff format .

# Testing with coverage
uv run pytest --cov=tripsage --cov-report=html

# Type checking
uv run mypy tripsage
```

### **TypeScript Development**

```bash
# Linting and formatting
npx biome lint --apply .
npx biome format . --write

# Testing
pnpm test          # Unit tests
pnpm test:e2e      # E2E tests
pnpm test:coverage # Coverage report
```

## 📊 Development Metrics

### **Current Status**

- **Backend Tests**: 2,444 tests (79.9% passing)
- **Frontend Tests**: 1,443 tests (64.1% passing)  
- **E2E Tests**: Comprehensive Playwright suite
- **Code Coverage**: 85-90% target coverage
- **Performance**: Sub-1.5s load times, >95 Lighthouse score

### **Success Metrics**

- ✅ Zero critical security vulnerabilities
- ✅ 90%+ test coverage maintained
- ✅ All linting rules pass
- ✅ Type safety enforced
- ✅ Real-time features functional

## 🔗 Related Documentation

- **[Architecture](../03_ARCHITECTURE/README.md)** - High-level system design
- **[API Reference](../06_API_REFERENCE/README.md)** - Public API documentation  
- **[Configuration](../07_CONFIGURATION/README.md)** - Environment & deployment setup
- **[User Guides](../08_USER_GUIDES/README.md)** - End-user documentation

## 🆘 Getting Help

- **New Developer Setup**: Start with [Quick Start Guide](quick-start-guide.md)
- **Database Questions**: Reference [Unified Database Guide](unified-database-guide.md)
- **API Key Management**: Check [API Key Service](api-key-service.md)
- **Performance Issues**: Check [Performance Optimization](performance-optimization.md)
- **Architecture Questions**: See [Architecture Guide](architecture-guide.md)
- **Code Issues**: Check [Debugging Guide](debugging-guide.md)
- **API Questions**: Reference [API Development](api-development.md)
- **API Key Issues**: See [API Key Service Guide](api-key-service.md)
- **Testing Issues**: Consult [Testing Guide](testing-guide.md)

---

*This documentation is designed to help internal developers become productive quickly while maintaining high code quality and consistency across TripSage.*<|MERGE_RESOLUTION|>--- conflicted
+++ resolved
@@ -18,11 +18,7 @@
 | Document | Purpose | Audience |
 |----------|---------|----------|
 | [API Development](api-development.md) | Backend API development with FastAPI | Backend developers |
-<<<<<<< HEAD
-| [**API Key Service**](api-key-service.md) | 🔑 BYOK functionality, validation & monitoring | Backend developers |
-=======
 | [**API Key Service**](api-key-service.md) | 🔑 Internal API key service implementation guide | Backend developers |
->>>>>>> 93a3488a
 | [Frontend Development](frontend-development.md) | Next.js frontend development guide | Frontend developers |
 | [**Unified Database Guide**](unified-database-guide.md) | 🗄️ Complete database development reference | Backend developers |
 | [Data Models](data-models.md) | Pydantic models and TypeScript interfaces | All developers |
@@ -135,7 +131,6 @@
 
 - **New Developer Setup**: Start with [Quick Start Guide](quick-start-guide.md)
 - **Database Questions**: Reference [Unified Database Guide](unified-database-guide.md)
-- **API Key Management**: Check [API Key Service](api-key-service.md)
 - **Performance Issues**: Check [Performance Optimization](performance-optimization.md)
 - **Architecture Questions**: See [Architecture Guide](architecture-guide.md)
 - **Code Issues**: Check [Debugging Guide](debugging-guide.md)
