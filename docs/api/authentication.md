# 🔒 TripSage Authentication API

> **Complete Authentication Reference**  
> JWT tokens, API keys, OAuth flows, and security best practices for TripSage API

## 📋 Table of Contents

- [Authentication Overview](#authentication-overview)
- [JWT Authentication](#jwt-authentication)
- [API Key Authentication (BYOK)](#api-key-authentication)
- [OAuth 2.0 Integration](#oauth-20-integration)
- [Permission Scopes](#permission-scopes)
- [Security Best Practices](#security-best-practices)
- [Rate Limiting](#rate-limiting)
- [Troubleshooting](#troubleshooting)

---

## Authentication Overview

TripSage supports multiple authentication methods for different use cases:

| Method | Use Case | Security Level | Expiration |
|--------|----------|----------------|------------|
| **JWT Tokens** | User-facing applications | High | 1 hour (access), 30 days (refresh) |
| **API Keys** | Server-to-server integration | High | Configurable (up to 1 year) |
| **OAuth 2.0** | Third-party integrations | High | Based on provider |

### Base URLs

- **Production**: `https://api.tripsage.ai`
- **Development**: `http://localhost:8001`

---

## JWT Authentication

### User Registration

Create a new user account.

```http
POST /api/auth/register
Content-Type: application/json
```

**Request Body:**

```json
{
  "email": "user@example.com",
  "password": "secure_password123",
  "name": "John Doe",
  "preferences": {
    "currency": "USD",
    "language": "en",
    "timezone": "America/New_York"
  }
}
```

**Response (201 Created):**

```json
{
  "user": {
    "id": "123e4567-e89b-12d3-a456-426614174000",
    "email": "user@example.com",
    "name": "John Doe",
    "email_verified": false,
    "created_at": "2025-01-15T10:30:00Z"
  },
  "message": "Registration successful. Please verify your email."
}
```

### User Login

Authenticate and receive JWT tokens.

```http
POST /api/auth/login
Content-Type: application/json
```

**Request Body:**

```json
{
  "email": "user@example.com",
  "password": "secure_password123"
}
```

**Response (200 OK):**

```json
{
  "access_token": "eyJhbGciOiJIUzI1NiIsInR5cCI6IkpXVCJ9...",
  "token_type": "bearer",
  "expires_in": 3600,
  "refresh_token": "eyJhbGciOiJIUzI1NiIsInR5cCI6IkpXVCJ9...",
  "user": {
    "id": "123e4567-e89b-12d3-a456-426614174000",
    "email": "user@example.com",
    "name": "John Doe",
    "email_verified": true,
    "preferences": {
      "currency": "USD",
      "language": "en",
      "timezone": "America/New_York"
    }
  }
}
```

### Token Refresh

Refresh an expired access token using a refresh token.

```http
POST /api/auth/refresh
Content-Type: application/json
```

**Request Body:**

```json
{
  "refresh_token": "eyJhbGciOiJIUzI1NiIsInR5cCI6IkpXVCJ9..."
}
```

**Response (200 OK):**

```json
{
  "access_token": "eyJhbGciOiJIUzI1NiIsInR5cCI6IkpXVCJ9...",
  "token_type": "bearer",
  "expires_in": 3600
}
```

### Using JWT Tokens

Include the access token in the Authorization header:

```http
GET /api/trips
Authorization: Bearer eyJhbGciOiJIUzI1NiIsInR5cCI6IkpXVCJ9...
```

### Logout

Invalidate tokens and end session.

```http
POST /api/auth/logout
Authorization: Bearer {access_token}
Content-Type: application/json
```

**Request Body:**

```json
{
  "refresh_token": "eyJhbGciOiJIUzI1NiIsInR5cCI6IkpXVCJ9..."
}
```

**Response (200 OK):**

```json
{
  "message": "Successfully logged out"
}
```

---

## API Key Authentication

<<<<<<< HEAD
> **📖 For comprehensive API key management including BYOK functionality, validation, and monitoring, see the [API Key Service Guide](../developers/api-key-service.md)**

### Generate API Key
=======
### BYOK (Bring Your Own Key) Support
>>>>>>> 93a3488a

TripSage supports storing and managing your third-party API keys securely. You can add API keys for services like Duffel (flights), Google Maps, and weather services to enhance your travel planning experience.

### Manage Your API Keys

#### List Your API Keys

Get all API keys you've stored in TripSage.

```http
GET /api/keys
Authorization: Bearer {jwt_token}
```

**Response (200 OK):**

```json
{
  "api_keys": [
    {
      "id": "key_123abc",
      "name": "My Duffel API Key",
      "service": "duffel",
      "description": "For flight search integration",
      "created_at": "2025-01-15T10:30:00Z",
      "updated_at": "2025-01-15T10:30:00Z",
      "expires_at": "2026-01-15T10:30:00Z",
      "is_valid": true,
      "last_used": "2025-06-17T12:00:00Z"
    }
  ],
  "count": 1
}
```

#### Add a New API Key

Store a new third-party API key securely.

```http
POST /api/keys
Authorization: Bearer {jwt_token}
Content-Type: application/json
```

**Request Body:**

```json
{
  "name": "My Duffel API Key",
  "service": "duffel",
  "key": "duffel_test_your_actual_api_key_here",
  "description": "For flight search and booking",
  "expires_at": "2026-01-15T10:30:00Z"
}
```

**Response (201 Created):**

```json
{
  "id": "key_123abc",
  "name": "My Duffel API Key",
  "service": "duffel",
  "description": "For flight search and booking",
  "created_at": "2025-06-17T10:30:00Z",
  "updated_at": "2025-06-17T10:30:00Z",
  "expires_at": "2026-01-15T10:30:00Z",
  "is_valid": true,
  "last_used": null
}
```

**Supported Services:**

| Service | Description | Key Format |
|---------|-------------|------------|
| `duffel` | Flight search and booking | `duffel_test_*` or `duffel_live_*` |
| `google_maps` | Maps and location services | Google Cloud API key |
| `openweather` | Weather information | OpenWeatherMap API key |

#### Validate an API Key

Test if your API key is working with the external service.

```http
POST /api/keys/validate
Authorization: Bearer {jwt_token}
Content-Type: application/json
```

**Request Body:**

```json
{
  "key": "duffel_test_your_actual_api_key_here",
  "service": "duffel"
}
```

**Response (200 OK):**

```json
{
  "is_valid": true,
  "service": "duffel",
  "message": "Valid Duffel API key"
}
```

**Response (400 Bad Request) - Invalid Key:**

```json
{
  "is_valid": false,
  "service": "duffel",
  "message": "Invalid or expired Duffel API key"
}
```

#### Update/Rotate an API Key

Replace an existing API key with a new one.

```http
POST /api/keys/{key_id}/rotate
Authorization: Bearer {jwt_token}
Content-Type: application/json
```

**Request Body:**

```json
{
  "new_key": "duffel_live_your_new_api_key_here"
}
```

**Response (200 OK):**

```json
{
  "id": "key_123abc",
  "name": "My Duffel API Key",
  "service": "duffel",
  "description": "For flight search and booking",
  "created_at": "2025-06-17T10:30:00Z",
  "updated_at": "2025-06-17T15:45:00Z",
  "expires_at": "2026-01-15T10:30:00Z",
  "is_valid": true,
  "last_used": null
}
```

#### Remove an API Key

Delete a stored API key.

```http
DELETE /api/keys/{key_id}
Authorization: Bearer {jwt_token}
```

**Response (204 No Content)**

### Security & Best Practices

#### Secure Storage

- **Envelope Encryption**: Your API keys are encrypted using industry-standard envelope encryption
- **Key Hashing**: Deduplication without storing plaintext keys
- **Audit Logging**: All key operations are logged for security monitoring

#### API Key Management Tips

1. **Use Descriptive Names**: Help identify keys later
   ```json
   {
     "name": "Production Duffel Key - Main Account",
     "description": "Primary flight search for production environment"
   }
   ```

2. **Set Expiration Dates**: Regularly rotate your keys
   ```json
   {
     "expires_at": "2026-01-15T10:30:00Z"
   }
   ```

3. **Monitor Usage**: Check the `last_used` field to identify unused keys

4. **Validate Before Storing**: Always validate keys before adding them
   ```bash
   # Test your key first
   curl -X POST https://api.tripsage.ai/api/keys/validate \
     -H "Authorization: Bearer YOUR_JWT_TOKEN" \
     -H "Content-Type: application/json" \
     -d '{"key": "your_api_key", "service": "duffel"}'
   ```

#### Getting API Keys from Providers

**Duffel (Flights)**
1. Sign up at [duffel.com](https://duffel.com)
2. Navigate to API Settings
3. Generate a new API key
4. Use the test key format: `duffel_test_*`

**Google Maps**
1. Visit [Google Cloud Console](https://console.cloud.google.com)
2. Enable Maps JavaScript API
3. Create credentials → API Key
4. Restrict to your domains for security

**OpenWeatherMap**
1. Register at [openweathermap.org](https://openweathermap.org/api)
2. Get your free API key
3. Note: Free tier has rate limits

### Example Integration

#### Using Your Stored API Keys

Once you've stored your API keys, TripSage will automatically use them for enhanced features:

```javascript
// Your frontend code remains the same
const flights = await fetch('/api/flights/search', {
  method: 'POST',
  headers: {
    'Authorization': 'Bearer YOUR_JWT_TOKEN',
    'Content-Type': 'application/json'
  },
  body: JSON.stringify({
    origin: 'JFK',
    destination: 'LAX',
    departure_date: '2025-07-01'
  })
});

// TripSage automatically uses your stored Duffel API key
// No need to include it in the request
```


---

## OAuth 2.0 Integration

### Supported Providers

| Provider | Scope | Redirect URI |
|----------|-------|--------------|
| Google | `openid email profile` | `/api/auth/oauth/google/callback` |
| GitHub | `user:email` | `/api/auth/oauth/github/callback` |
| Microsoft | `openid email profile` | `/api/auth/oauth/microsoft/callback` |

### OAuth Flow

#### 1. Initiate OAuth Flow

```http
GET /api/auth/oauth/{provider}/authorize?redirect_uri={your_redirect_uri}
```

**Parameters:**

- `provider`: `google`, `github`, or `microsoft`
- `redirect_uri`: Your application's callback URL

**Response:** Redirects to provider's authorization page

#### 2. Handle Callback

After user authorization, the provider redirects to:

```text
{your_redirect_uri}?code={authorization_code}&state={state}
```

#### 3. Exchange Code for Tokens

```http
POST /api/auth/oauth/{provider}/callback
Content-Type: application/json
```

**Request Body:**

```json
{
  "code": "authorization_code_from_provider",
  "redirect_uri": "https://yourapp.com/auth/callback"
}
```

**Response (200 OK):**

```json
{
  "access_token": "eyJhbGciOiJIUzI1NiIsInR5cCI6IkpXVCJ9...",
  "token_type": "bearer",
  "expires_in": 3600,
  "refresh_token": "eyJhbGciOiJIUzI1NiIsInR5cCI6IkpXVCJ9...",
  "user": {
    "id": "123e4567-e89b-12d3-a456-426614174000",
    "email": "user@example.com",
    "name": "John Doe",
    "provider": "google",
    "provider_id": "google_user_id"
  }
}
```

---

## Permission Scopes

### Available Scopes

| Scope | Description | Access Level | Example Operations |
|-------|-------------|--------------|-------------------|
| `trips:read` | View trip information | Read-only | GET /api/trips |
| `trips:write` | Create and modify trips | Read-write | POST /api/trips |
| `trips:delete` | Delete trips | Destructive | DELETE /api/trips/{id} |
| `flights:read` | Search flights | Read-only | POST /api/flights/search |
| `accommodations:read` | Search accommodations | Read-only | POST /api/accommodations/search |
| `chat:access` | Use AI chat features | Interactive | POST /api/chat/message |
| `memory:read` | Access user memory | Read-only | GET /api/memory/user |
| `memory:write` | Update user preferences | Read-write | PUT /api/memory/preferences |
| `webhooks:manage` | Manage webhooks | Admin | POST /api/webhooks |
| `admin:access` | Administrative functions | Admin | GET /api/admin/users |

### Scope Inheritance

Some scopes include others:

- `trips:write` includes `trips:read`
- `trips:delete` includes `trips:read` and `trips:write`
- `admin:access` includes all other scopes

### Checking Permissions

Verify current token permissions:

```http
GET /api/auth/permissions
Authorization: Bearer {token}
```

**Response (200 OK):**

```json
{
  "permissions": [
    "trips:read",
    "trips:write",
    "flights:read"
  ],
  "token_type": "api_key",
  "expires_at": "2026-01-15T10:30:00Z"
}
```

---

## Security Best Practices

### Token Security

#### 1. Secure Storage

- **Frontend**: Store tokens in httpOnly cookies or secure storage
- **Mobile**: Use keychain (iOS) or keystore (Android)
- **Server**: Use environment variables or secure vaults

#### 2. Token Rotation

```javascript
// Automatic token refresh
async function refreshTokenIfNeeded(token) {
  const payload = JSON.parse(atob(token.split('.')[1]));
  const expiresAt = payload.exp * 1000;
  
  if (Date.now() > expiresAt - 60000) { // Refresh 1 minute before expiry
    return await refreshToken();
  }
  
  return token;
}
```

#### 3. Secure Transmission

- Always use HTTPS in production
- Validate SSL certificates
- Use certificate pinning for mobile apps

### API Key Security

#### 1. Environment Variables

```bash
# .env file
TRIPSAGE_API_KEY=ts_live_1234567890abcdef
```

#### 2. IP Whitelisting

Restrict API key usage to specific IP addresses:

```json
{
  "ip_whitelist": [
    "192.168.1.0/24",
    "10.0.0.1",
    "203.0.113.0/24"
  ]
}
```

#### 3. Principle of Least Privilege

Grant only necessary permissions:

```json
{
  "permissions": [
    "flights:read",
    "accommodations:read"
  ]
}
```

### Rate Limiting Protection

#### 1. Implement Backoff

```javascript
async function apiRequestWithBackoff(url, options) {
  let delay = 1000;
  
  for (let attempt = 0; attempt < 3; attempt++) {
    const response = await fetch(url, options);
    
    if (response.status !== 429) {
      return response;
    }
    
    await new Promise(resolve => setTimeout(resolve, delay));
    delay *= 2;
  }
  
  throw new Error('Rate limit exceeded after retries');
}
```

#### 2. Monitor Usage

Track API usage to avoid limits:

```http
GET /api/user/usage
Authorization: Bearer {token}
```

---

## Rate Limiting

### Default Limits

| Authentication | Requests per Minute | Burst Limit | Daily Limit |
|---------------|-------------------|-------------|-------------|
| Unauthenticated | 10 | 20 | 100 |
| JWT Token | 100 | 200 | 10,000 |
| API Key (Basic) | 200 | 400 | 20,000 |
| API Key (Premium) | 1000 | 2000 | 100,000 |

### Rate Limit Headers

Every response includes rate limit information:

```http
X-RateLimit-Limit: 100
X-RateLimit-Remaining: 99
X-RateLimit-Reset: 1642284000
X-RateLimit-Window: 60
X-RateLimit-Retry-After: 30
```

### Handling Rate Limits

```javascript
function handleRateLimit(response) {
  if (response.status === 429) {
    const retryAfter = response.headers.get('X-RateLimit-Retry-After');
    const resetTime = response.headers.get('X-RateLimit-Reset');
    
    console.log(`Rate limited. Retry after ${retryAfter} seconds`);
    console.log(`Limit resets at ${new Date(resetTime * 1000)}`);
    
    // Implement exponential backoff
    return new Promise(resolve => {
      setTimeout(() => resolve(fetch(url, options)), retryAfter * 1000);
    });
  }
  
  return response;
}
```

---

## Troubleshooting

### Common Authentication Issues

#### 1. Invalid Token Format

**Error:**

```json
{
  "error": true,
  "message": "Invalid token format",
  "code": "INVALID_TOKEN_FORMAT"
}
```

**Solution:**

- Ensure token starts with `Bearer`
- Check for extra spaces or characters
- Verify token is not truncated

#### 2. Expired Token

**Error:**

```json
{
  "error": true,
  "message": "Token has expired",
  "code": "TOKEN_EXPIRED"
}
```

**Solution:**

- Use refresh token to get new access token
- Implement automatic token refresh
- Check system clock synchronization

#### 3. Insufficient Permissions

**Error:**

```json
{
  "error": true,
  "message": "Insufficient permissions",
  "code": "INSUFFICIENT_PERMISSIONS"
}
```

**Solution:**

- Check required scopes for endpoint
- Update API key permissions
- Use token with appropriate scopes

#### 4. API Key Not Found

**Error:**

```json
{
  "error": true,
  "message": "API key not found",
  "code": "API_KEY_NOT_FOUND"
}
```

**Solution:**

- Verify API key is correct
- Check if key was revoked
- Ensure key hasn't expired

### Testing Authentication

#### 1. Validate Token

```bash
curl -H "Authorization: Bearer YOUR_TOKEN" \
  "https://api.tripsage.ai/api/auth/validate"
```

#### 2. Check Permissions

```bash
curl -H "Authorization: Bearer YOUR_TOKEN" \
  "https://api.tripsage.ai/api/auth/permissions"
```

#### 3. Test API Key

```bash
curl -H "Authorization: Bearer YOUR_API_KEY" \
  "https://api.tripsage.ai/api/health"
```

### Debug Mode

Enable debug logging for authentication issues:

```javascript
const client = new TripSageClient({
  apiKey: 'your-api-key',
  debug: true // Enables detailed logging
});
```

---

---

## 🔗 Related Documentation

### Quick Links

- **[Getting Started Guide](getting-started.md)** - Setup and first API calls
- **[API Key Service](../developers/api-key-service.md)** - Comprehensive BYOK management guide
- **[REST API Endpoints](rest-endpoints.md)** - Complete endpoint reference
- **[Error Codes](error-codes.md)** - Authentication error troubleshooting
- **[Quick Examples](usage-examples.md)** - Copy-paste authentication code
- **[Internal API Key Service Guide](../developers/api-key-service.md)** - Implementation details for developers

### Common Workflows

- **New to TripSage?** → Start with [Getting Started](getting-started.md)
- **Managing API keys?** → Use [API Key Service Guide](../developers/api-key-service.md)
- **Building an integration?** → Check [Complete Examples](examples.md)
- **Authentication failing?** → See [Error Troubleshooting](error-codes.md#authentication-errors)
- **Need real-time features?** → Explore [WebSocket API](websocket-api.md)

---

## Support

For authentication issues:

- **Documentation**: This authentication reference
- **Interactive Testing**: Use `/api/docs` for testing endpoints
- **Support**: <support@tripsage.ai>
- **Security Issues**: <security@tripsage.ai>

Include authentication details (without sensitive tokens) when reporting issues.<|MERGE_RESOLUTION|>--- conflicted
+++ resolved
@@ -180,13 +180,7 @@
 
 ## API Key Authentication
 
-<<<<<<< HEAD
-> **📖 For comprehensive API key management including BYOK functionality, validation, and monitoring, see the [API Key Service Guide](../developers/api-key-service.md)**
-
-### Generate API Key
-=======
 ### BYOK (Bring Your Own Key) Support
->>>>>>> 93a3488a
 
 TripSage supports storing and managing your third-party API keys securely. You can add API keys for services like Duffel (flights), Google Maps, and weather services to enhance your travel planning experience.
 
@@ -821,7 +815,6 @@
 ### Quick Links
 
 - **[Getting Started Guide](getting-started.md)** - Setup and first API calls
-- **[API Key Service](../developers/api-key-service.md)** - Comprehensive BYOK management guide
 - **[REST API Endpoints](rest-endpoints.md)** - Complete endpoint reference
 - **[Error Codes](error-codes.md)** - Authentication error troubleshooting
 - **[Quick Examples](usage-examples.md)** - Copy-paste authentication code
@@ -830,7 +823,6 @@
 ### Common Workflows
 
 - **New to TripSage?** → Start with [Getting Started](getting-started.md)
-- **Managing API keys?** → Use [API Key Service Guide](../developers/api-key-service.md)
 - **Building an integration?** → Check [Complete Examples](examples.md)
 - **Authentication failing?** → See [Error Troubleshooting](error-codes.md#authentication-errors)
 - **Need real-time features?** → Explore [WebSocket API](websocket-api.md)
